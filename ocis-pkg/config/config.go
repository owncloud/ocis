--- conflicted
+++ resolved
@@ -69,12 +69,8 @@
 	TokenManager      *shared.TokenManager `yaml:"token_manager"`
 	MachineAuthAPIKey string               `yaml:"machine_auth_api_key" env:"OCIS_MACHINE_AUTH_API_KEY"`
 	TransferSecret    string               `yaml:"transfer_secret" env:"STORAGE_TRANSFER_SECRET"`
-<<<<<<< HEAD
-	MetadataUserID    string               `yaml:"metadata_user_id" env:"METADATA_USER_ID"`
+	SystemUserID      string               `yaml:"system_user_id" env:"OCIS_SYSTEM_USER_ID"`
 	SystemUserAPIKey  string               `yaml:"system_user_api_key" env:"OCIS_SYSTEM_USER_API_KEY"`
-=======
-	SystemUserID      string               `yaml:"system_user_id" env:"OCIS_SYSTEM_USER_ID"`
->>>>>>> 7805c831
 	Runtime           Runtime              `yaml:"runtime"`
 
 	Accounts          *accounts.Config      `yaml:"accounts"`
