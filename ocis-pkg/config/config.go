--- conflicted
+++ resolved
@@ -70,11 +70,8 @@
 	MachineAuthAPIKey string               `yaml:"machine_auth_api_key" env:"OCIS_MACHINE_AUTH_API_KEY"`
 	TransferSecret    string               `yaml:"transfer_secret" env:"STORAGE_TRANSFER_SECRET"`
 	SystemUserID      string               `yaml:"system_user_id" env:"OCIS_SYSTEM_USER_ID"`
-<<<<<<< HEAD
 	SystemUserAPIKey  string               `yaml:"system_user_api_key" env:"OCIS_SYSTEM_USER_API_KEY"`
-=======
 	AdminUserID       string               `yaml:"admin_user_id" env:"OCIS_ADMIN_USER_ID"`
->>>>>>> d540c440
 	Runtime           Runtime              `yaml:"runtime"`
 
 	Accounts          *accounts.Config      `yaml:"accounts"`
