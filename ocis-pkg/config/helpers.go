--- conflicted
+++ resolved
@@ -15,57 +15,6 @@
 	decoderConfigTagName = "yaml"
 )
 
-<<<<<<< HEAD
-// DefaultConfigSources returns a slice with matched expected config files. It sugars coat several aspects of config file
-// management by assuming there are 3 default locations a config file could be.
-// It uses globbing to match a config file by name, and retrieve any supported extension supported by our drivers.
-// It sanitizes the output depending on the list of drivers provided.
-func DefaultConfigSources(filename string, drivers []string) []string {
-	var sources []string
-
-	locations := []string{}
-	if v := os.Getenv("OCIS_CONFIG_DIR"); v != "" {
-		locations = append(locations, v)
-		// only use the configured config dir
-		locations = append(locations, os.Getenv("OCIS_CONFIG_DIR"))
-	} else {
-		// merge config from all default locations
-		locations = append(locations, defaultLocations...)
-	}
-
-	for i := range locations {
-		dirFS := os.DirFS(locations[i])
-		pattern := filename + ".*"
-		matched, _ := fs.Glob(dirFS, pattern)
-		if len(matched) > 0 {
-			// prepend path to results
-			for j := 0; j < len(matched); j++ {
-				matched[j] = filepath.Join(locations[i], matched[j])
-			}
-		}
-		sources = append(sources, matched...)
-	}
-
-	return sanitizeExtensions(sources, drivers, func(a, b string) bool {
-		return strings.HasSuffix(filepath.Base(a), b)
-	})
-}
-
-// sanitizeExtensions removes elements from "set" which extensions are not in "ext".
-func sanitizeExtensions(set []string, ext []string, f func(a, b string) bool) []string {
-	var r []string
-	for i := 0; i < len(set); i++ {
-		for j := 0; j < len(ext); j++ {
-			if f(filepath.Base(set[i]), ext[j]) {
-				r = append(r, set[i])
-			}
-		}
-	}
-	return r
-}
-
-=======
->>>>>>> 51004654
 // BindSourcesToStructs assigns any config value from a config file / env variable to struct `dst`. Its only purpose
 // is to solely modify `dst`, not dealing with the config structs; and do so in a thread safe manner.
 func BindSourcesToStructs(extension string, dst interface{}) (*gofig.Config, error) {
