--- conflicted
+++ resolved
@@ -44,10 +44,6 @@
 	Reva              *Reva         `yaml:"reva"`
 	MachineAuthAPIKey string        `yaml:"machine_auth_api_key" env:"OCIS_MACHINE_AUTH_API_KEY"`
 	TransferSecret    string        `yaml:"transfer_secret,omitempty" env:"REVA_TRANSFER_SECRET"`
-<<<<<<< HEAD
-	MetadataUserID    string        `yaml:"metadata_user_id" env:"METADATA_USER_ID"`
+	SystemUserID      string        `yaml:"system_user_id" env:"OCIS_SYSTEM_USER_ID"`
 	SystemUserAPIKey  string        `yaml:"system_user_api_key" env:"SYSTEM_USER_API_KEY"`
-=======
-	SystemUserID      string        `yaml:"system_user_id" env:"OCIS_SYSTEM_USER_ID"`
->>>>>>> 7805c831
 }