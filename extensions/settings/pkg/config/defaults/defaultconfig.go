--- conflicted
+++ resolved
@@ -50,18 +50,10 @@
 		},
 
 		Metadata: config.Metadata{
-<<<<<<< HEAD
-			GatewayAddress:    "127.0.0.1:9215",
-			StorageAddress:    "127.0.0.1:9215",
-			ServiceUserID:     "95cb8724-03b2-11eb-a0a6-c33ef8ef53ad",
-			ServiceUserIDP:    "internal",
-			MachineAuthAPIKey: "change-me-please",
-=======
-			GatewayAddress: "127.0.0.1:9142",
+			GatewayAddress: "127.0.0.1:9215",
 			StorageAddress: "127.0.0.1:9215",
 			ServiceUserID:  "95cb8724-03b2-11eb-a0a6-c33ef8ef53ad",
-			ServiceUserIDP: "https://localhost:9200",
->>>>>>> c878adbd
+			ServiceUserIDP: "internal",
 		},
 	}
 }
