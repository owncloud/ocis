--- conflicted
+++ resolved
@@ -133,13 +133,8 @@
 			"tracing_service_name": c.Command.Name,
 		},
 		"shared": map[string]interface{}{
-<<<<<<< HEAD
-			"jwt_secret":                cfg.JWTSecret,
-			"gatewaysvc":                cfg.GRPC.Addr,
-=======
 			"jwt_secret":                cfg.TokenManager.JWTSecret,
 			"gatewaysvc":                cfg.Reva.Address,
->>>>>>> c878adbd
 			"skip_user_groups_in_token": cfg.SkipUserGroupsInToken,
 		},
 		"grpc": map[string]interface{}{
@@ -165,7 +160,7 @@
 							"users": map[string]interface{}{
 								"serviceuser": map[string]interface{}{
 									"id": map[string]interface{}{
-										"opaqueId": "95cb8724-03b2-11eb-a0a6-c33ef8ef53ad",
+										"opaqueId": "95cb8724-03b2-11eb-a0a6-c33ef8ef53ad", // FIXME generate service user id
 										"idp":      "internal",
 										"type":     1, // user.UserType_USER_TYPE_PRIMARY
 									},
