package svc

import (
	"context"
	"crypto/rand"
	"encoding/hex"
	"net/http"
	"net/url"
	"strings"

	storemsg "github.com/owncloud/ocis/v2/protogen/gen/ocis/messages/store/v0"
	storesvc "github.com/owncloud/ocis/v2/protogen/gen/ocis/services/store/v0"

<<<<<<< HEAD
	gatewaypb "github.com/cs3org/go-cs3apis/cs3/gateway/v1beta1"
	revauser "github.com/cs3org/go-cs3apis/cs3/identity/user/v1beta1"
	rpcv1beta1 "github.com/cs3org/go-cs3apis/cs3/rpc/v1beta1"
	provider "github.com/cs3org/go-cs3apis/cs3/storage/provider/v1beta1"
	typesv1beta1 "github.com/cs3org/go-cs3apis/cs3/types/v1beta1"
	"github.com/cs3org/reva/v2/pkg/auth/scope"
=======
	cs3 "github.com/cs3org/go-cs3apis/cs3/identity/user/v1beta1"
>>>>>>> 2586682a
	revactx "github.com/cs3org/reva/v2/pkg/ctx"
	"github.com/go-chi/chi/v5"
	"github.com/go-micro/plugins/v4/client/grpc"
	"github.com/owncloud/ocis/v2/extensions/ocs/pkg/service/v0/data"
	"github.com/owncloud/ocis/v2/extensions/ocs/pkg/service/v0/response"
	ocstracing "github.com/owncloud/ocis/v2/extensions/ocs/pkg/tracing"
	merrors "go-micro.dev/v4/errors"
)

// GetSelf returns the currently logged in user
func (o Ocs) GetSelf(w http.ResponseWriter, r *http.Request) {
	u, ok := revactx.ContextGetUser(r.Context())
	if !ok || u.Id == nil || u.Id.OpaqueId == "" {
		o.mustRender(w, r, response.ErrRender(data.MetaBadRequest.StatusCode, "user is missing an id"))
		return
	}
	d := &data.User{
		UserID:            u.Username,
		DisplayName:       u.DisplayName,
		LegacyDisplayName: u.DisplayName,
		Email:             u.Mail,
		UIDNumber:         u.UidNumber,
		GIDNumber:         u.GidNumber,
	}
	o.mustRender(w, r, response.DataRender(d))
	return
}

// GetUser returns the user with the given userid
func (o Ocs) GetUser(w http.ResponseWriter, r *http.Request) {
	userid := chi.URLParam(r, "userid")
	userid, err := url.PathUnescape(userid)
	if err != nil {
		o.mustRender(w, r, response.ErrRender(data.MetaServerError.StatusCode, err.Error()))
	}

<<<<<<< HEAD
	u, ok := revactx.ContextGetUser(r.Context())
	if !ok {
		response.ErrRender(data.MetaServerError.StatusCode, "missing user in context")
		return
	}

	switch {
	case userid == "":
		o.mustRender(w, r, response.ErrRender(data.MetaBadRequest.StatusCode, "missing user in context"))
	case userid == u.Username:
		account = &accountsmsg.Account{
			OnPremisesSamAccountName: u.Username,
			DisplayName:              u.DisplayName,
			Mail:                     u.Mail,
			UidNumber:                u.UidNumber,
			GidNumber:                u.GidNumber,
			AccountEnabled:           true, // we are logged in after all
		}
	case o.config.AccountBackend == "accounts":
		account, err = o.fetchAccountByUsername(r.Context(), userid)
=======
	var user *cs3.User
	switch {
	case userid == "":
		o.mustRender(w, r, response.ErrRender(data.MetaBadRequest.StatusCode, "missing user in context"))
>>>>>>> 2586682a
	case o.config.AccountBackend == "cs3":
		user, err = o.fetchAccountFromCS3Backend(r.Context(), userid)
	default:
		o.logger.Fatal().Msgf("Invalid accounts backend type '%s'", o.config.AccountBackend)
	}

	if err != nil {
		merr := merrors.FromError(err)
		if merr.Code == http.StatusNotFound {
			o.mustRender(w, r, response.ErrRender(data.MetaNotFound.StatusCode, data.MessageUserNotFound))
		} else {
			o.mustRender(w, r, response.ErrRender(data.MetaServerError.StatusCode, err.Error()))
		}
		o.logger.Error().Err(merr).Str("userid", userid).Msg("could not get account for user")
		return
	}

	o.logger.Debug().Interface("user", user).Msg("got user")

	d := &data.User{
<<<<<<< HEAD
		UserID:            account.OnPremisesSamAccountName,
		DisplayName:       account.DisplayName,
		LegacyDisplayName: account.DisplayName,
		Email:             account.Mail,
		UIDNumber:         account.UidNumber,
		GIDNumber:         account.GidNumber,
		Enabled:           enabled, // TODO include in response only when admin?
		Quota:             &data.Quota{},
	}

	// lightweight and federated accounts don't have access to their storage space
	if u.Id.Type != revauser.UserType_USER_TYPE_LIGHTWEIGHT && u.Id.Type != revauser.UserType_USER_TYPE_FEDERATED {
		o.fillPersonalQuota(r.Context(), d, u)
=======
		UserID:            user.Username,
		DisplayName:       user.DisplayName,
		LegacyDisplayName: user.DisplayName,
		Email:             user.Mail,
		UIDNumber:         user.UidNumber,
		GIDNumber:         user.GidNumber,
		Enabled:           "true", // TODO include in response only when admin?
		// TODO query storage registry for free space? of home storage, maybe...
		Quota: &data.Quota{
			Free:       2840756224000,
			Used:       5059416668,
			Total:      2845815640668,
			Relative:   0.18,
			Definition: "default",
		},
>>>>>>> 2586682a
	}

	_, span := ocstracing.TraceProvider.
		Tracer("ocs").
		Start(r.Context(), "GetUser")
	defer span.End()

	o.mustRender(w, r, response.DataRender(d))
}

func (o Ocs) fillPersonalQuota(ctx context.Context, d *data.User, u *revauser.User) {

	gc, err := pool.GetGatewayServiceClient(o.config.Reva.Address)
	if err != nil {
		o.logger.Error().Err(err).Msg("error getting gateway client")
		return
	}

	t, err := o.mintTokenForUser(ctx, &accountsmsg.Account{Id: u.Id.OpaqueId, UidNumber: d.UIDNumber, GidNumber: d.GIDNumber})
	if err != nil {
		o.logger.Error().Err(err).Msg("error minting token")
		return
	}

	ctx = metadata.AppendToOutgoingContext(ctx, revactx.TokenHeader, t)

	res, err := gc.ListStorageSpaces(ctx, &provider.ListStorageSpacesRequest{
		Filters: []*provider.ListStorageSpacesRequest_Filter{
			{
				Type: provider.ListStorageSpacesRequest_Filter_TYPE_OWNER,
				Term: &provider.ListStorageSpacesRequest_Filter_Owner{
					Owner: u.Id,
				},
			},
			{
				Type: provider.ListStorageSpacesRequest_Filter_TYPE_SPACE_TYPE,
				Term: &provider.ListStorageSpacesRequest_Filter_SpaceType{
					SpaceType: "personal",
				},
			},
		},
	})
	if err != nil {
		o.logger.Error().Err(err).Msg("error calling ListStorageSpaces")
		return
	}
	if res.Status.Code != rpcv1beta1.Code_CODE_OK {
		o.logger.Debug().Interface("status", res.Status).Msg("ListStorageSpaces returned non OK result")
		return
	}

	if len(res.StorageSpaces) == 0 {
		o.logger.Debug().Err(err).Msg("list spaces returned empty list")
		return
	}

	getQuotaRes, err := gc.GetQuota(ctx, &gatewaypb.GetQuotaRequest{Ref: &provider.Reference{
		ResourceId: res.StorageSpaces[0].Root,
		Path:       ".",
	}})
	if err != nil {
		o.logger.Error().Err(err).Msg("error calling GetQuota")
		return
	}
	if res.Status.Code != rpcv1beta1.Code_CODE_OK {
		o.logger.Debug().Interface("status", res.Status).Msg("GetQuota returned non OK result")
		return
	}

	total := getQuotaRes.TotalBytes
	used := getQuotaRes.UsedBytes

	d.Quota = &data.Quota{
		Used: int64(used),
		// TODO support negative values or flags for the quota to carry special meaning: -1 = uncalculated, -2 = unknown, -3 = unlimited
		// for now we can only report total and used
		Total: int64(total),
		// we cannot differentiate between `default` or a human readable `1 GB` defanation.
		// The web ui can create a human readable string from the actual total if it is sot. Otherwise it has to leave out relative and total anyway.
		// Definition: "default",
	}

	// only calculate free and relative when total is available
	if total > 0 {
		d.Quota.Free = int64(total - used)
		d.Quota.Relative = float32(float64(used) / float64(total))
	} else {
		d.Quota.Definition = "none" // this indicates no quota / unlimited to the ui
	}
}

// AddUser creates a new user account
func (o Ocs) AddUser(w http.ResponseWriter, r *http.Request) {
	switch o.config.AccountBackend {
	case "cs3":
		o.cs3WriteNotSupported(w, r)
		return
	default:
		o.logger.Fatal().Msgf("Invalid accounts backend type '%s'", o.config.AccountBackend)
	}
}

// EditUser creates a new user account
func (o Ocs) EditUser(w http.ResponseWriter, r *http.Request) {
	switch o.config.AccountBackend {
	case "cs3":
		o.cs3WriteNotSupported(w, r)
		return
	default:
		o.logger.Fatal().Msgf("Invalid accounts backend type '%s'", o.config.AccountBackend)
	}
}

// DeleteUser deletes a user
func (o Ocs) DeleteUser(w http.ResponseWriter, r *http.Request) {
	switch o.config.AccountBackend {
	case "cs3":
		o.cs3WriteNotSupported(w, r)
		return
	default:
		o.logger.Fatal().Msgf("Invalid accounts backend type '%s'", o.config.AccountBackend)
	}
}

// EnableUser enables a user
func (o Ocs) EnableUser(w http.ResponseWriter, r *http.Request) {
	switch o.config.AccountBackend {
	case "cs3":
		o.cs3WriteNotSupported(w, r)
		return
	default:
		o.logger.Fatal().Msgf("Invalid accounts backend type '%s'", o.config.AccountBackend)
	}
}

// DisableUser disables a user
func (o Ocs) DisableUser(w http.ResponseWriter, r *http.Request) {
	switch o.config.AccountBackend {
	case "cs3":
		o.cs3WriteNotSupported(w, r)
		return
	default:
		o.logger.Fatal().Msgf("Invalid accounts backend type '%s'", o.config.AccountBackend)
	}
}

// GetSigningKey returns the signing key for the current user. It will create it on the fly if it does not exist
// The signing key is part of the user settings and is used by the proxy to authenticate requests
// Currently, the username is used as the OC-Credential
func (o Ocs) GetSigningKey(w http.ResponseWriter, r *http.Request) {
	u, ok := revactx.ContextGetUser(r.Context())
	if !ok {
		//o.logger.Error().Msg("missing user in context")
		o.mustRender(w, r, response.ErrRender(data.MetaBadRequest.StatusCode, "missing user in context"))
		return
	}

	// use the user's UUID
	userID := u.Id.OpaqueId

	c := storesvc.NewStoreService("com.owncloud.api.store", grpc.NewClient())
	res, err := c.Read(r.Context(), &storesvc.ReadRequest{
		Options: &storemsg.ReadOptions{
			Database: "proxy",
			Table:    "signing-keys",
		},
		Key: userID,
	})
	if err == nil && len(res.Records) > 0 {
		o.mustRender(w, r, response.DataRender(&data.SigningKey{
			User:       userID,
			SigningKey: string(res.Records[0].Value),
		}))
		return
	}
	if err != nil {
		e := merrors.Parse(err.Error())
		if e.Code == http.StatusNotFound {
			// not found is ok, so we can continue and generate the key on the fly
		} else {
			o.mustRender(w, r, response.ErrRender(data.MetaServerError.StatusCode, "error reading from store"))
			return
		}
	}

	// try creating it
	key := make([]byte, 64)
	_, err = rand.Read(key[:])
	if err != nil {
		o.mustRender(w, r, response.ErrRender(data.MetaServerError.StatusCode, "could not generate signing key"))
		return
	}
	signingKey := hex.EncodeToString(key)

	_, err = c.Write(r.Context(), &storesvc.WriteRequest{
		Options: &storemsg.WriteOptions{
			Database: "proxy",
			Table:    "signing-keys",
		},
		Record: &storemsg.Record{
			Key:   userID,
			Value: []byte(signingKey),
			// TODO Expiry?
		},
	})

	if err != nil {
		//o.logger.Error().Err(err).Msg("error writing key")
		o.mustRender(w, r, response.ErrRender(data.MetaServerError.StatusCode, "could not persist signing key"))
		return
	}

	o.mustRender(w, r, response.DataRender(&data.SigningKey{
		User:       userID,
		SigningKey: signingKey,
	}))
}

// ListUsers lists the users
func (o Ocs) ListUsers(w http.ResponseWriter, r *http.Request) {
	switch o.config.AccountBackend {
	case "cs3":
		// TODO
		o.cs3WriteNotSupported(w, r)
		return
	default:
		o.logger.Fatal().Msgf("Invalid accounts backend type '%s'", o.config.AccountBackend)
	}
}

// escapeValue escapes all special characters in the value
func escapeValue(value string) string {
	return strings.ReplaceAll(value, "'", "''")
}

func (o Ocs) fetchAccountFromCS3Backend(ctx context.Context, name string) (*cs3.User, error) {
	backend := o.getCS3Backend()
	u, _, err := backend.GetUserByClaims(ctx, "username", name, false)
	if err != nil {
		return nil, err
	}
	return u, nil
}

func (o Ocs) cs3WriteNotSupported(w http.ResponseWriter, r *http.Request) {
	o.logger.Warn().Msg("the CS3 backend does not support adding or updating users")
	o.NotImplementedStub(w, r)
	return
}<|MERGE_RESOLUTION|>--- conflicted
+++ resolved
@@ -10,18 +10,14 @@
 
 	storemsg "github.com/owncloud/ocis/v2/protogen/gen/ocis/messages/store/v0"
 	storesvc "github.com/owncloud/ocis/v2/protogen/gen/ocis/services/store/v0"
-
-<<<<<<< HEAD
-	gatewaypb "github.com/cs3org/go-cs3apis/cs3/gateway/v1beta1"
-	revauser "github.com/cs3org/go-cs3apis/cs3/identity/user/v1beta1"
-	rpcv1beta1 "github.com/cs3org/go-cs3apis/cs3/rpc/v1beta1"
-	provider "github.com/cs3org/go-cs3apis/cs3/storage/provider/v1beta1"
-	typesv1beta1 "github.com/cs3org/go-cs3apis/cs3/types/v1beta1"
-	"github.com/cs3org/reva/v2/pkg/auth/scope"
-=======
-	cs3 "github.com/cs3org/go-cs3apis/cs3/identity/user/v1beta1"
->>>>>>> 2586682a
+	"google.golang.org/grpc/metadata"
+
+	cs3gateway "github.com/cs3org/go-cs3apis/cs3/gateway/v1beta1"
+	cs3identity "github.com/cs3org/go-cs3apis/cs3/identity/user/v1beta1"
+	cs3rpc "github.com/cs3org/go-cs3apis/cs3/rpc/v1beta1"
+	cs3storage "github.com/cs3org/go-cs3apis/cs3/storage/provider/v1beta1"
 	revactx "github.com/cs3org/reva/v2/pkg/ctx"
+	"github.com/cs3org/reva/v2/pkg/rgrpc/todo/pool"
 	"github.com/go-chi/chi/v5"
 	"github.com/go-micro/plugins/v4/client/grpc"
 	"github.com/owncloud/ocis/v2/extensions/ocs/pkg/service/v0/data"
@@ -57,35 +53,20 @@
 		o.mustRender(w, r, response.ErrRender(data.MetaServerError.StatusCode, err.Error()))
 	}
 
-<<<<<<< HEAD
-	u, ok := revactx.ContextGetUser(r.Context())
+	currentUser, ok := revactx.ContextGetUser(r.Context())
 	if !ok {
 		response.ErrRender(data.MetaServerError.StatusCode, "missing user in context")
 		return
 	}
 
+	var user *cs3identity.User
 	switch {
 	case userid == "":
-		o.mustRender(w, r, response.ErrRender(data.MetaBadRequest.StatusCode, "missing user in context"))
-	case userid == u.Username:
-		account = &accountsmsg.Account{
-			OnPremisesSamAccountName: u.Username,
-			DisplayName:              u.DisplayName,
-			Mail:                     u.Mail,
-			UidNumber:                u.UidNumber,
-			GidNumber:                u.GidNumber,
-			AccountEnabled:           true, // we are logged in after all
-		}
-	case o.config.AccountBackend == "accounts":
-		account, err = o.fetchAccountByUsername(r.Context(), userid)
-=======
-	var user *cs3.User
-	switch {
-	case userid == "":
-		o.mustRender(w, r, response.ErrRender(data.MetaBadRequest.StatusCode, "missing user in context"))
->>>>>>> 2586682a
+		o.mustRender(w, r, response.ErrRender(data.MetaBadRequest.StatusCode, "missing username"))
+	case userid == currentUser.Username:
+		user = currentUser
 	case o.config.AccountBackend == "cs3":
-		user, err = o.fetchAccountFromCS3Backend(r.Context(), userid)
+		user, err = o.fetchUserFromCS3Backend(r.Context(), userid)
 	default:
 		o.logger.Fatal().Msgf("Invalid accounts backend type '%s'", o.config.AccountBackend)
 	}
@@ -104,21 +85,6 @@
 	o.logger.Debug().Interface("user", user).Msg("got user")
 
 	d := &data.User{
-<<<<<<< HEAD
-		UserID:            account.OnPremisesSamAccountName,
-		DisplayName:       account.DisplayName,
-		LegacyDisplayName: account.DisplayName,
-		Email:             account.Mail,
-		UIDNumber:         account.UidNumber,
-		GIDNumber:         account.GidNumber,
-		Enabled:           enabled, // TODO include in response only when admin?
-		Quota:             &data.Quota{},
-	}
-
-	// lightweight and federated accounts don't have access to their storage space
-	if u.Id.Type != revauser.UserType_USER_TYPE_LIGHTWEIGHT && u.Id.Type != revauser.UserType_USER_TYPE_FEDERATED {
-		o.fillPersonalQuota(r.Context(), d, u)
-=======
 		UserID:            user.Username,
 		DisplayName:       user.DisplayName,
 		LegacyDisplayName: user.DisplayName,
@@ -126,15 +92,12 @@
 		UIDNumber:         user.UidNumber,
 		GIDNumber:         user.GidNumber,
 		Enabled:           "true", // TODO include in response only when admin?
-		// TODO query storage registry for free space? of home storage, maybe...
-		Quota: &data.Quota{
-			Free:       2840756224000,
-			Used:       5059416668,
-			Total:      2845815640668,
-			Relative:   0.18,
-			Definition: "default",
-		},
->>>>>>> 2586682a
+		Quota:             &data.Quota{},
+	}
+
+	// lightweight and federated users don't have access to their storage space
+	if currentUser.Id.Type != cs3identity.UserType_USER_TYPE_LIGHTWEIGHT && currentUser.Id.Type != cs3identity.UserType_USER_TYPE_FEDERATED {
+		o.fillPersonalQuota(r.Context(), d, user)
 	}
 
 	_, span := ocstracing.TraceProvider.
@@ -145,7 +108,7 @@
 	o.mustRender(w, r, response.DataRender(d))
 }
 
-func (o Ocs) fillPersonalQuota(ctx context.Context, d *data.User, u *revauser.User) {
+func (o Ocs) fillPersonalQuota(ctx context.Context, d *data.User, u *cs3identity.User) {
 
 	gc, err := pool.GetGatewayServiceClient(o.config.Reva.Address)
 	if err != nil {
@@ -153,25 +116,33 @@
 		return
 	}
 
-	t, err := o.mintTokenForUser(ctx, &accountsmsg.Account{Id: u.Id.OpaqueId, UidNumber: d.UIDNumber, GidNumber: d.GIDNumber})
-	if err != nil {
-		o.logger.Error().Err(err).Msg("error minting token")
-		return
-	}
-
-	ctx = metadata.AppendToOutgoingContext(ctx, revactx.TokenHeader, t)
-
-	res, err := gc.ListStorageSpaces(ctx, &provider.ListStorageSpacesRequest{
-		Filters: []*provider.ListStorageSpacesRequest_Filter{
+	aRes, err := gc.Authenticate(ctx, &cs3gateway.AuthenticateRequest{
+		Type:         "machine",
+		ClientId:     "userid:" + u.Id.OpaqueId,
+		ClientSecret: o.config.MachineAuthAPIKey,
+	})
+
+	switch {
+	case err != nil:
+		o.logger.Error().Err(err).Msg("could not fill personal quota")
+		return
+	case aRes.Status.Code != cs3rpc.Code_CODE_OK:
+		o.logger.Error().Interface("status", aRes.Status).Msg("could not fill personal quota")
+	}
+
+	ctx = metadata.AppendToOutgoingContext(ctx, revactx.TokenHeader, aRes.Token)
+
+	res, err := gc.ListStorageSpaces(ctx, &cs3storage.ListStorageSpacesRequest{
+		Filters: []*cs3storage.ListStorageSpacesRequest_Filter{
 			{
-				Type: provider.ListStorageSpacesRequest_Filter_TYPE_OWNER,
-				Term: &provider.ListStorageSpacesRequest_Filter_Owner{
-					Owner: u.Id,
+				Type: cs3storage.ListStorageSpacesRequest_Filter_TYPE_OWNER,
+				Term: &cs3storage.ListStorageSpacesRequest_Filter_Owner{
+					Owner: aRes.User.Id,
 				},
 			},
 			{
-				Type: provider.ListStorageSpacesRequest_Filter_TYPE_SPACE_TYPE,
-				Term: &provider.ListStorageSpacesRequest_Filter_SpaceType{
+				Type: cs3storage.ListStorageSpacesRequest_Filter_TYPE_SPACE_TYPE,
+				Term: &cs3storage.ListStorageSpacesRequest_Filter_SpaceType{
 					SpaceType: "personal",
 				},
 			},
@@ -181,7 +152,7 @@
 		o.logger.Error().Err(err).Msg("error calling ListStorageSpaces")
 		return
 	}
-	if res.Status.Code != rpcv1beta1.Code_CODE_OK {
+	if res.Status.Code != cs3rpc.Code_CODE_OK {
 		o.logger.Debug().Interface("status", res.Status).Msg("ListStorageSpaces returned non OK result")
 		return
 	}
@@ -191,7 +162,7 @@
 		return
 	}
 
-	getQuotaRes, err := gc.GetQuota(ctx, &gatewaypb.GetQuotaRequest{Ref: &provider.Reference{
+	getQuotaRes, err := gc.GetQuota(ctx, &cs3gateway.GetQuotaRequest{Ref: &cs3storage.Reference{
 		ResourceId: res.StorageSpaces[0].Root,
 		Path:       ".",
 	}})
@@ -199,7 +170,7 @@
 		o.logger.Error().Err(err).Msg("error calling GetQuota")
 		return
 	}
-	if res.Status.Code != rpcv1beta1.Code_CODE_OK {
+	if res.Status.Code != cs3rpc.Code_CODE_OK {
 		o.logger.Debug().Interface("status", res.Status).Msg("GetQuota returned non OK result")
 		return
 	}
@@ -370,7 +341,7 @@
 	return strings.ReplaceAll(value, "'", "''")
 }
 
-func (o Ocs) fetchAccountFromCS3Backend(ctx context.Context, name string) (*cs3.User, error) {
+func (o Ocs) fetchUserFromCS3Backend(ctx context.Context, name string) (*cs3identity.User, error) {
 	backend := o.getCS3Backend()
 	u, _, err := backend.GetUserByClaims(ctx, "username", name, false)
 	if err != nil {
