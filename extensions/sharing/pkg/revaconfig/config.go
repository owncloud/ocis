--- conflicted
+++ resolved
@@ -50,15 +50,9 @@
 						},
 						"cs3": map[string]interface{}{
 							"provider_addr":       cfg.UserSharingDrivers.CS3.ProviderAddr,
-<<<<<<< HEAD
 							"service_user_id":     cfg.UserSharingDrivers.CS3.SystemUserID,
 							"service_user_idp":    cfg.UserSharingDrivers.CS3.SystemUserIDP,
-							"machine_auth_apikey": cfg.UserSharingDrivers.CS3.MachineAuthAPIKey,
-=======
-							"service_user_id":     cfg.UserSharingDrivers.CS3.ServiceUserID,
-							"service_user_idp":    cfg.UserSharingDrivers.CS3.ServiceUserIDP,
 							"machine_auth_apikey": cfg.UserSharingDrivers.CS3.SystemUserAPIKey,
->>>>>>> d7d9d76c
 						},
 					},
 				},
@@ -81,15 +75,9 @@
 						},
 						"cs3": map[string]interface{}{
 							"provider_addr":       cfg.PublicSharingDrivers.CS3.ProviderAddr,
-<<<<<<< HEAD
 							"service_user_id":     cfg.PublicSharingDrivers.CS3.SystemUserID,
 							"service_user_idp":    cfg.PublicSharingDrivers.CS3.SystemUserIDP,
-							"machine_auth_apikey": cfg.PublicSharingDrivers.CS3.MachineAuthAPIKey,
-=======
-							"service_user_id":     cfg.PublicSharingDrivers.CS3.ServiceUserID,
-							"service_user_idp":    cfg.PublicSharingDrivers.CS3.ServiceUserIDP,
 							"machine_auth_apikey": cfg.PublicSharingDrivers.CS3.SystemUserAPIKey,
->>>>>>> d7d9d76c
 						},
 					},
 				},
