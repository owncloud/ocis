package config

import (
	"context"

	"github.com/owncloud/ocis/v2/ocis-pkg/shared"
)

type Config struct {
	Commons *shared.Commons `yaml:"-"` // don't use this directly as configuration for a service

	Service Service  `yaml:"-"`
	Tracing *Tracing `yaml:"tracing"`
	Log     *Log     `yaml:"log"`
	Debug   Debug    `yaml:"debug"`

	GRPC GRPCConfig `yaml:"grpc"`

	TokenManager *TokenManager `yaml:"token_manager"`
	Reva         *Reva         `yaml:"reva"`

<<<<<<< HEAD
	SkipUserGroupsInToken bool `yaml:"skip_user_groups_in_token" env:"GATEWAY_SKIP_USER_GROUPS_IN_TOKEN" desc:"Disables the loading of user's group memberships from the reva access token."`

	CommitShareToStorageGrant  bool   `yaml:"commit_share_to_storage_grant" env:"GATEWAY_COMMIT_SHARE_TO_STORAGE_GRANT"`
	CommitShareToStorageRef    bool   `yaml:"commit_share_to_storage_ref" env:"GATEWAY_COMMIT_SHARE_TO_STORAGE_REF"`
	ShareFolder                string `yaml:"share_folder_name" env:"GATEWAY_SHARE_FOLDER_NAME"`
	DisableHomeCreationOnLogin bool   `yaml:"disable_home_creation_on_login" env:"GATEWAY_DISABLE_HOME_CREATION_ON_LOGIN"`
	TransferSecret             string `yaml:"transfer_secret" env:"STORAGE_TRANSFER_SECRET" desc:"Transfer secret for signing file up- and download requests."`
	TransferExpires            int    `yaml:"transfer_expires" env:"GATEWAY_TRANSFER_EXPIRES"`
	HomeMapping                string `yaml:"home_mapping" env:"GATEWAY_HOME_MAPPING"`
	EtagCacheTTL               int    `yaml:"etag_cache_ttl" env:"GATEWAY_ETAG_CACHE_TTL"`

	FrontendPublicURL string `yaml:"frontend_public_url" env:"OCIS_URL;GATEWAY_FRONTEND_PUBLIC_URL" desc:"URL, where oCIS is reachable for users."`

	UsersEndpoint             string `yaml:"users_endpoint" env:"GATEWAY_USERS_ENDPOINT"`
	GroupsEndpoint            string `yaml:"groups_endpoint" env:"GATEWAY_GROUPS_ENDPOINT"`
	PermissionsEndpoint       string `yaml:"permissions_endpoint" env:"GATEWAY_PERMISSIONS_ENDPOINT"`
	SharingEndpoint           string `yaml:"sharing_endpoint" env:"GATEWAY_SHARING_ENDPOINT"`
	AuthBasicEndpoint         string `yaml:"auth_basic_endpoint" env:"GATEWAY_AUTH_BASIC_ENDPOINT"`
	AuthBearerEndpoint        string `yaml:"auth_bearer_endpoint" env:"GATEWAY_AUTH_BEARER_ENDPOINT"`
	AuthMachineEndpoint       string `yaml:"auth_machine_endpoint" env:"GATEWAY_AUTH_MACHINE_ENDPOINT"`
	StoragePublicLinkEndpoint string `yaml:"storage_public_link_endpoint" env:"GATEWAY_STORAGE_PUBLIC_LINK_ENDPOINT"`
	StorageUsersEndpoint      string `yaml:"storage_users_endpoint" env:"GATEWAY_STORAGE_USERS_ENDPOINT"`
	StorageSharesEndpoint     string `yaml:"storage_shares_endpoint" env:"GATEWAY_STORAGE_SHARES_ENDPOINT"`
	AppRegistryEndpoint       string `yaml:"app_registry_endpoint" env:"GATEWAY_APP_REGISTRY_ENDPOINT"`
=======
	SkipUserGroupsInToken bool `yaml:"skip_user_groups_in_token" env:"GATEWAY_SKIP_USER_GROUPS_IN_TOKEN" desc:"Disables the encoding of the user's groupmember ships in the reva access token. To reduces token size, especially when users are members of a large number of groups."`

	CommitShareToStorageGrant  bool   `yaml:"commit_share_to_storage_grant" env:"GATEWAY_COMMIT_SHARE_TO_STORAGE_GRANT" desc:"Commit shares to storage grants (default: true)."`
	CommitShareToStorageRef    bool   `yaml:"commit_share_to_storage_ref" env:"GATEWAY_COMMIT_SHARE_TO_STORAGE_REF" desc:"Commit shares to storage (default: true)"`
	ShareFolder                string `yaml:"share_folder_name" env:"GATEWAY_SHARE_FOLDER_NAME" desc:"Name of the gateway share folder"`
	DisableHomeCreationOnLogin bool   `yaml:"disable_home_creation_on_login" env:"GATEWAY_DISABLE_HOME_CREATION_ON_LOGIN" desc:"Disable creation of the homespace on login"`
	TransferSecret             string `yaml:"transfer_secret" env:"STORAGE_TRANSFER_SECRET" desc:"The storage transfer secret"` // TODO: how to name the env
	TransferExpires            int    `yaml:"transfer_expires" env:"GATEWAY_TRANSFER_EXPIRES" desc:"Expiry for the gateway tokens"`
	EtagCacheTTL               int    `yaml:"etag_cache_ttl" env:"GATEWAY_ETAG_CACHE_TTL" desc:"Max TTL for the gatways ETAG cache."`

	FrontendPublicURL string `yaml:"frontend_public_url" env:"OCIS_URL;GATEWAY_FRONTEND_PUBLIC_URL" desc:"The public facing url of the ocis frontend."`

	UsersEndpoint             string `yaml:"users_endpoint" env:"GATEWAY_USERS_ENDPOINT" desc:"The users api endpoint."`
	GroupsEndpoint            string `yaml:"groups_endpoint" env:"GATEWAY_GROUPS_ENDPOINT" desc:"The groups api endpoint."`
	PermissionsEndpoint       string `yaml:"permissions_endpoint" env:"GATEWAY_PERMISSIONS_ENDPOINT" desc:"The permission api endpoint."`
	SharingEndpoint           string `yaml:"sharing_endpoint" env:"GATEWAY_SHARING_ENDPOINT" desc:"The share api endpoint."`
	AuthBasicEndpoint         string `yaml:"auth_basic_endpoint" env:"GATEWAY_AUTH_BASIC_ENDPOINT" desc:"The auth basic api endpoint."`
	AuthBearerEndpoint        string `yaml:"auth_bearer_endpoint" env:"GATEWAY_AUTH_BEARER_ENDPOINT" desc:"The auth bearer api endpoint."`
	AuthMachineEndpoint       string `yaml:"auth_machine_endpoint" env:"GATEWAY_AUTH_MACHINE_ENDPOINT" desc:"The auth machine api endpoint."`
	StoragePublicLinkEndpoint string `yaml:"storage_public_link_endpoint" env:"GATEWAY_STORAGE_PUBLIC_LINK_ENDPOINT" desc:"The storage puliclink api endpoint."`
	StorageUsersEndpoint      string `yaml:"storage_users_endpoint" env:"GATEWAY_STORAGE_USERS_ENDPOINT" desc:"The storage users api endpoint."`
	StorageSharesEndpoint     string `yaml:"storage_shares_endpoint" env:"GATEWAY_STORAGE_SHARES_ENDPOINT" desc:"The storage shares api endpoint."`
	AppRegistryEndpoint       string `yaml:"app_registry_endpoint" env:"GATEWAY_APP_REGISTRY_ENDPOINT" desc:"The app registry api endpoint."`
>>>>>>> 317eb807

	StorageRegistry StorageRegistry `yaml:"storage_registry"` //TODO: should we even support switching this?

	Supervised bool            `yaml:"-"`
	Context    context.Context `yaml:"-"`
}
type Tracing struct {
	Enabled   bool   `yaml:"enabled" env:"OCIS_TRACING_ENABLED;GATEWAY_TRACING_ENABLED" desc:"Activates tracing."`
	Type      string `yaml:"type" env:"OCIS_TRACING_TYPE;GATEWAY_TRACING_TYPE" desc:"The type of tracing. Defaults to \"\", which is the same as \"jaeger\". Allowed tracing types are \"jaeger\" and \"\" as of now."`
	Endpoint  string `yaml:"endpoint" env:"OCIS_TRACING_ENDPOINT;GATEWAY_TRACING_ENDPOINT" desc:"The endpoint of the tracing agent."`
	Collector string `yaml:"collector" env:"OCIS_TRACING_COLLECTOR;GATEWAY_TRACING_COLLECTOR" desc:"The HTTP endpoint for sending spans directly to a collector, i.e. http://jaeger-collector:14268/api/traces. Only used if the tracing endpoint is unset."`
}

type Log struct {
	Level  string `yaml:"level" env:"OCIS_LOG_LEVEL;GATEWAY_LOG_LEVEL" desc:"The log level. Valid values are: \"panic\", \"fatal\", \"error\", \"warn\", \"info\", \"debug\", \"trace\"."`
	Pretty bool   `yaml:"pretty" env:"OCIS_LOG_PRETTY;GATEWAY_LOG_PRETTY" desc:"Activates pretty log output."`
	Color  bool   `yaml:"color" env:"OCIS_LOG_COLOR;GATEWAY_LOG_COLOR" desc:"Activates colorized log output."`
	File   string `yaml:"file" env:"OCIS_LOG_FILE;GATEWAY_LOG_FILE" desc:"The path to the log file. Activates logging to this file if set."`
}

type Service struct {
	Name string `yaml:"-"`
}

type Debug struct {
	Addr   string `yaml:"addr" env:"GATEWAY_DEBUG_ADDR" desc:"Bind address of the debug server, where metrics, health, config and debug endpoints will be exposed."`
	Token  string `yaml:"token" env:"GATEWAY_DEBUG_TOKEN" desc:"Token to secure the metrics endpoint"`
	Pprof  bool   `yaml:"pprof" env:"GATEWAY_DEBUG_PPROF" desc:"Enables pprof, which can be used for profiling"`
	Zpages bool   `yaml:"zpages" env:"GATEWAY_DEBUG_ZPAGES" desc:"Enables zpages, which can be used for collecting and viewing in-memory traces."`
}

type GRPCConfig struct {
	Addr      string `yaml:"addr" env:"GATEWAY_GRPC_ADDR" desc:"The bind address of the GRPC service."`
	Namespace string `yaml:"-"`
	Protocol  string `yaml:"protocol" env:"GATEWAY_GRPC_PROTOCOL" desc:"The transport protocol of the grpc service."`
}

type StorageRegistry struct {
	Driver string   `yaml:"driver"` //TODO: configure via env?
	Rules  []string `yaml:"rules"`  //TODO: configure via env?
	JSON   string   `yaml:"json"`   //TODO: configure via env?
}<|MERGE_RESOLUTION|>--- conflicted
+++ resolved
@@ -19,41 +19,15 @@
 	TokenManager *TokenManager `yaml:"token_manager"`
 	Reva         *Reva         `yaml:"reva"`
 
-<<<<<<< HEAD
 	SkipUserGroupsInToken bool `yaml:"skip_user_groups_in_token" env:"GATEWAY_SKIP_USER_GROUPS_IN_TOKEN" desc:"Disables the loading of user's group memberships from the reva access token."`
 
-	CommitShareToStorageGrant  bool   `yaml:"commit_share_to_storage_grant" env:"GATEWAY_COMMIT_SHARE_TO_STORAGE_GRANT"`
-	CommitShareToStorageRef    bool   `yaml:"commit_share_to_storage_ref" env:"GATEWAY_COMMIT_SHARE_TO_STORAGE_REF"`
-	ShareFolder                string `yaml:"share_folder_name" env:"GATEWAY_SHARE_FOLDER_NAME"`
-	DisableHomeCreationOnLogin bool   `yaml:"disable_home_creation_on_login" env:"GATEWAY_DISABLE_HOME_CREATION_ON_LOGIN"`
-	TransferSecret             string `yaml:"transfer_secret" env:"STORAGE_TRANSFER_SECRET" desc:"Transfer secret for signing file up- and download requests."`
-	TransferExpires            int    `yaml:"transfer_expires" env:"GATEWAY_TRANSFER_EXPIRES"`
-	HomeMapping                string `yaml:"home_mapping" env:"GATEWAY_HOME_MAPPING"`
-	EtagCacheTTL               int    `yaml:"etag_cache_ttl" env:"GATEWAY_ETAG_CACHE_TTL"`
-
-	FrontendPublicURL string `yaml:"frontend_public_url" env:"OCIS_URL;GATEWAY_FRONTEND_PUBLIC_URL" desc:"URL, where oCIS is reachable for users."`
-
-	UsersEndpoint             string `yaml:"users_endpoint" env:"GATEWAY_USERS_ENDPOINT"`
-	GroupsEndpoint            string `yaml:"groups_endpoint" env:"GATEWAY_GROUPS_ENDPOINT"`
-	PermissionsEndpoint       string `yaml:"permissions_endpoint" env:"GATEWAY_PERMISSIONS_ENDPOINT"`
-	SharingEndpoint           string `yaml:"sharing_endpoint" env:"GATEWAY_SHARING_ENDPOINT"`
-	AuthBasicEndpoint         string `yaml:"auth_basic_endpoint" env:"GATEWAY_AUTH_BASIC_ENDPOINT"`
-	AuthBearerEndpoint        string `yaml:"auth_bearer_endpoint" env:"GATEWAY_AUTH_BEARER_ENDPOINT"`
-	AuthMachineEndpoint       string `yaml:"auth_machine_endpoint" env:"GATEWAY_AUTH_MACHINE_ENDPOINT"`
-	StoragePublicLinkEndpoint string `yaml:"storage_public_link_endpoint" env:"GATEWAY_STORAGE_PUBLIC_LINK_ENDPOINT"`
-	StorageUsersEndpoint      string `yaml:"storage_users_endpoint" env:"GATEWAY_STORAGE_USERS_ENDPOINT"`
-	StorageSharesEndpoint     string `yaml:"storage_shares_endpoint" env:"GATEWAY_STORAGE_SHARES_ENDPOINT"`
-	AppRegistryEndpoint       string `yaml:"app_registry_endpoint" env:"GATEWAY_APP_REGISTRY_ENDPOINT"`
-=======
-	SkipUserGroupsInToken bool `yaml:"skip_user_groups_in_token" env:"GATEWAY_SKIP_USER_GROUPS_IN_TOKEN" desc:"Disables the encoding of the user's groupmember ships in the reva access token. To reduces token size, especially when users are members of a large number of groups."`
-
-	CommitShareToStorageGrant  bool   `yaml:"commit_share_to_storage_grant" env:"GATEWAY_COMMIT_SHARE_TO_STORAGE_GRANT" desc:"Commit shares to storage grants (default: true)."`
-	CommitShareToStorageRef    bool   `yaml:"commit_share_to_storage_ref" env:"GATEWAY_COMMIT_SHARE_TO_STORAGE_REF" desc:"Commit shares to storage (default: true)"`
-	ShareFolder                string `yaml:"share_folder_name" env:"GATEWAY_SHARE_FOLDER_NAME" desc:"Name of the gateway share folder"`
-	DisableHomeCreationOnLogin bool   `yaml:"disable_home_creation_on_login" env:"GATEWAY_DISABLE_HOME_CREATION_ON_LOGIN" desc:"Disable creation of the homespace on login"`
+	CommitShareToStorageGrant  bool   `yaml:"commit_share_to_storage_grant" env:"GATEWAY_COMMIT_SHARE_TO_STORAGE_GRANT" desc:"Commit shares to storage grants."`
+	CommitShareToStorageRef    bool   `yaml:"commit_share_to_storage_ref" env:"GATEWAY_COMMIT_SHARE_TO_STORAGE_REF" desc:"Commit shares to storage."`
+	ShareFolder                string `yaml:"share_folder_name" env:"GATEWAY_SHARE_FOLDER_NAME" desc:"Name of the share folder in users' home space."`
+	DisableHomeCreationOnLogin bool   `yaml:"disable_home_creation_on_login" env:"GATEWAY_DISABLE_HOME_CREATION_ON_LOGIN" desc:"Disable creation of the home space on login."`
 	TransferSecret             string `yaml:"transfer_secret" env:"STORAGE_TRANSFER_SECRET" desc:"The storage transfer secret"` // TODO: how to name the env
 	TransferExpires            int    `yaml:"transfer_expires" env:"GATEWAY_TRANSFER_EXPIRES" desc:"Expiry for the gateway tokens"`
-	EtagCacheTTL               int    `yaml:"etag_cache_ttl" env:"GATEWAY_ETAG_CACHE_TTL" desc:"Max TTL for the gatways ETAG cache."`
+	EtagCacheTTL               int    `yaml:"etag_cache_ttl" env:"GATEWAY_ETAG_CACHE_TTL" desc:"Max TTL for the gateway's ETAG cache."`
 
 	FrontendPublicURL string `yaml:"frontend_public_url" env:"OCIS_URL;GATEWAY_FRONTEND_PUBLIC_URL" desc:"The public facing url of the ocis frontend."`
 
@@ -68,7 +42,6 @@
 	StorageUsersEndpoint      string `yaml:"storage_users_endpoint" env:"GATEWAY_STORAGE_USERS_ENDPOINT" desc:"The storage users api endpoint."`
 	StorageSharesEndpoint     string `yaml:"storage_shares_endpoint" env:"GATEWAY_STORAGE_SHARES_ENDPOINT" desc:"The storage shares api endpoint."`
 	AppRegistryEndpoint       string `yaml:"app_registry_endpoint" env:"GATEWAY_APP_REGISTRY_ENDPOINT" desc:"The app registry api endpoint."`
->>>>>>> 317eb807
 
 	StorageRegistry StorageRegistry `yaml:"storage_registry"` //TODO: should we even support switching this?
 
