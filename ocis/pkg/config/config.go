package config

import (
	graphExplorer "github.com/owncloud/ocis-graph-explorer/pkg/config"
	graph "github.com/owncloud/ocis-graph/pkg/config"
	hello "github.com/owncloud/ocis-hello/pkg/config"
	accounts "github.com/owncloud/ocis/accounts/pkg/config"
	glauth "github.com/owncloud/ocis/glauth/pkg/config"
	konnectd "github.com/owncloud/ocis/konnectd/pkg/config"
	phoenix "github.com/owncloud/ocis/ocis-phoenix/pkg/config"
	ocs "github.com/owncloud/ocis/ocs/pkg/config"
	proxy "github.com/owncloud/ocis/proxy/pkg/config"
	settings "github.com/owncloud/ocis/settings/pkg/config"
	storage "github.com/owncloud/ocis/storage/pkg/config"
	store "github.com/owncloud/ocis/store/pkg/config"
	thumbnails "github.com/owncloud/ocis/thumbnails/pkg/config"
	webdav "github.com/owncloud/ocis/webdav/pkg/config"
	pman "github.com/refs/pman/pkg/config"
)

// Log defines the available logging configuration.
type Log struct {
	Level  string
	Pretty bool
	Color  bool
}

// Debug defines the available debug configuration.
type Debug struct {
	Addr   string
	Token  string
	Pprof  bool
	Zpages bool
}

// HTTP defines the available http configuration.
type HTTP struct {
	Addr string
	Root string
}

// GRPC defines the available grpc configuration.
type GRPC struct {
	Addr string
}

// Tracing defines the available tracing configuration.
type Tracing struct {
	Enabled   bool
	Type      string
	Endpoint  string
	Collector string
	Service   string
}

// TokenManager is the config for using the reva token manager
type TokenManager struct {
	JWTSecret string
}

// Config combines all available configuration parts.
type Config struct {
<<<<<<< HEAD
	File     string
	Registry string
	Log      Log
	Debug    Debug
	HTTP     HTTP
	GRPC     GRPC
	Tracing  Tracing
=======
	File         string
	Log          Log
	Debug        Debug
	HTTP         HTTP
	GRPC         GRPC
	Tracing      Tracing
	TokenManager TokenManager
>>>>>>> f19acadd

	Accounts      *accounts.Config
	Graph         *graph.Config
	GraphExplorer *graphExplorer.Config
	GLAuth        *glauth.Config
	Hello         *hello.Config
	Konnectd      *konnectd.Config
	OCS           *ocs.Config
	Phoenix       *phoenix.Config
	Proxy         *proxy.Config
	Storage       *storage.Config
	Thumbnails    *thumbnails.Config
	WebDAV        *webdav.Config
	Settings      *settings.Config
	Store         *store.Config
	Runtime       *pman.Config
}

// New initializes a new configuration with or without defaults.
func New() *Config {
	return &Config{
		Accounts:      accounts.New(),
		Graph:         graph.New(),
		GraphExplorer: graphExplorer.New(),
		Hello:         hello.New(),
		Konnectd:      konnectd.New(),
		OCS:           ocs.New(),
		Phoenix:       phoenix.New(),
		WebDAV:        webdav.New(),
		Storage:       storage.New(),
		GLAuth:        glauth.New(),
		Proxy:         proxy.New(),
		Thumbnails:    thumbnails.New(),
		Settings:      settings.New(),
		Store:         store.New(),
		Runtime:       pman.NewConfig(),
	}
}<|MERGE_RESOLUTION|>--- conflicted
+++ resolved
@@ -60,7 +60,6 @@
 
 // Config combines all available configuration parts.
 type Config struct {
-<<<<<<< HEAD
 	File     string
 	Registry string
 	Log      Log
@@ -68,15 +67,7 @@
 	HTTP     HTTP
 	GRPC     GRPC
 	Tracing  Tracing
-=======
-	File         string
-	Log          Log
-	Debug        Debug
-	HTTP         HTTP
-	GRPC         GRPC
-	Tracing      Tracing
 	TokenManager TokenManager
->>>>>>> f19acadd
 
 	Accounts      *accounts.Config
 	Graph         *graph.Config
