<?php

declare(strict_types=1);
/**
 * ownCloud
 *
 * @author Michael Barz <mbarz@owncloud.com>
 * @copyright Copyright (c) 2021 Michael Barz mbarz@owncloud.com
 *
 * This code is free software: you can redistribute it and/or modify
 * it under the terms of the GNU Affero General Public License,
 * as published by the Free Software Foundation;
 * either version 3 of the License, or any later version.
 *
 * This program is distributed in the hope that it will be useful,
 * but WITHOUT ANY WARRANTY; without even the implied warranty of
 * MERCHANTABILITY or FITNESS FOR A PARTICULAR PURPOSE. See the
 * GNU Affero General Public License for more details.
 *
 * You should have received a copy of the GNU Affero General Public License
 * along with this program. If not, see <http://www.gnu.org/licenses/>
 *
 */

use Behat\Behat\Context\Context;
use Behat\Behat\Hook\Scope\BeforeScenarioScope;
use Behat\Gherkin\Node\TableNode;
use GuzzleHttp\Exception\GuzzleException;
use Psr\Http\Message\ResponseInterface;
use TestHelpers\HttpRequestHelper;
use TestHelpers\SetupHelper;
use TestHelpers\GraphHelper;
use PHPUnit\Framework\Assert;

require_once 'bootstrap.php';

/**
 * Context for ocis spaces specific steps
 */
class SpacesContext implements Context {

	/**
	 * @var FeatureContext
	 */
	private FeatureContext $featureContext;

	/**
	 * @var OCSContext
	 */
	private OCSContext $ocsContext;

	/**
	 * @var TrashbinContext
	 */
	private TrashbinContext $trashbinContext;

	/**
	 * @var string
	 */
	private string $baseUrl;

	/**
	 * @var array key is space name and value is the username that created the space
	 */
	private array $createdSpaces;

	/**
	 * @var string
	 */
	private string $ocsApiUrl = '/ocs/v2.php/apps/files_sharing/api/v1/shares';

	/**
	 * @var string
	 */
	private string $davSpacesUrl = '/remote.php/dav/spaces/';

	/**
	 * @var array map with user as key, spaces and file etags as value
	 * @example
	 * [
	 *   "user1" => [
	 *     "Personal" => [
	 *       "file1.txt": "etag1",
	 *     ],
	 *     "Shares Jail" => []
	 *   ],
	 *   "user2" => [
	 *     ...
	 *   ]
	 * ]
	 */
	private $storedEtags = [];

    private $etagPropfindBody = '<?xml version="1.0"?>'
        . '<d:propfind xmlns:d="DAV:" '
        . 'xmlns:oc="http://owncloud.org/ns" '
        . 'xmlns:ocs="http://open-collaboration-services.org/ns">'
        .'<d:prop><d:getetag/></d:prop></d:propfind>';

	/**
	 * @param string $spaceName
	 *
	 * @return string name of the user that created the space
	 * @throws Exception
	 */
	public function getSpaceCreator(string $spaceName): string {
		if (!\array_key_exists($spaceName, $this->createdSpaces)) {
			throw new Exception(__METHOD__ . " space '$spaceName' has not been created in this scenario");
		}
		return $this->createdSpaces[$spaceName];
	}

	/**
	 * @param string $spaceName
	 * @param string $spaceCreator
	 *
	 * @return void
	 */
	public function setSpaceCreator(string $spaceName, string $spaceCreator): void {
		$this->createdSpaces[$spaceName] = $spaceCreator;
	}

	/**
	 * @var array
	 */
	private array $availableSpaces;

	/**
	 * @var array
	 */
	private array $lastPublicLinkData = [];

	/**
	 * @return array
	 */
	public function getAvailableSpaces(): array {
		return $this->availableSpaces;
	}

	/**
	 * @param array $availableSpaces
	 *
	 * @return void
	 */
	public function setAvailableSpaces(array $availableSpaces): void {
		$this->availableSpaces = $availableSpaces;
	}

	/**
	 * response content parsed from XML to an array
	 *
	 * @var array
	 */
	private array $responseXml = [];

	/**
	 * @return array
	 */
	public function getResponseXml(): array {
		return $this->responseXml;
	}

	/**
	 * @param array $responseXml
	 *
	 * @return void
	 */
	public function setResponseXml(array $responseXml): void {
		$this->responseXml = $responseXml;
	}

	/**
	 * space id from last propfind request
	 *
	 * @var string
	 */
	private string $responseSpaceId;

	/**
	 * @param string $responseSpaceId
	 *
	 * @return void
	 */
	public function setResponseSpaceId(string $responseSpaceId): void {
		$this->responseSpaceId = $responseSpaceId;
	}

	/**
	 * @return string
	 */
	public function getResponseSpaceId(): string {
		return $this->responseSpaceId;
	}

	/**
	 * Get SpaceId by Name
	 *
	 * @param $name string
	 *
	 * @return string
	 *
	 * @throws Exception
	 */
	public function getSpaceIdByNameFromResponse(string $name): string {
		$space = $this->getSpaceByNameFromResponse($name);
		Assert::assertIsArray($space, "Space with name $name not found");
		if (!isset($space["id"])) {
			throw new Exception(__METHOD__ . " space with name $name not found");
		}
		return $space["id"];
	}

	/**
	 * Get Space Array by name
	 *
	 * @param string $name
	 *
	 * @return array
	 *
	 * @throws Exception
	 */
	public function getSpaceByNameFromResponse(string $name): array {
		$response = json_decode((string)$this->featureContext->getResponse()->getBody(), true, 512, JSON_THROW_ON_ERROR);
		$spaceAsArray = $response;
		if (isset($response['name']) && $response['name'] === $name) {
			return $response;
		}
		foreach ($spaceAsArray["value"] as $spaceCandidate) {
			if ($spaceCandidate['name'] === $name) {
				return $spaceCandidate;
			}
		}
		return [];
	}

	/**
	 * The method finds available spaces to the user and returns the space by spaceName
	 *
	 * @param string $user
	 * @param string $spaceName
	 *
	 * @return array
	 * @throws GuzzleException
	 */
	public function getSpaceByName(string $user, string $spaceName): array {
		if ($spaceName === "Personal") {
			$spaceName = $this->featureContext->getUserDisplayName($user);
		}
		$this->theUserListsAllHisAvailableSpacesUsingTheGraphApi($user);
		$spaces = $this->getAvailableSpaces();
		Assert::assertIsArray($spaces[$spaceName], "Space with name $spaceName for user $user not found");
		Assert::assertNotEmpty($spaces[$spaceName]["root"]["webDavUrl"], "WebDavUrl for space with name $spaceName for user $user not found");

		return $spaces[$spaceName];
	}

	/**
	 * The method finds available spaces to the manager user and returns the space by spaceName
	 *
	 * @param string $user
	 * @param string $spaceName
	 *
	 * @return array
	 * @throws GuzzleException
	 */
	public function getSpaceByNameManager(string $user, string $spaceName): array {
		$this->theUserListsAllAvailableSpacesUsingTheGraphApi($user);

		$spaces = $this->getAvailableSpaces();
		Assert::assertIsArray($spaces[$spaceName], "Space with name $spaceName for user $user not found");
		Assert::assertNotEmpty($spaces[$spaceName]["root"]["webDavUrl"], "WebDavUrl for space with name $spaceName for user $user not found");

		return $spaces[$spaceName];
	}

	/**
	 * The method finds file by fileName and spaceName and returns data of file which contains in responseHeader
	 * fileName contains the path, if the file is in the folder
	 *
	 * @param string $user
	 * @param string $spaceName
	 * @param string $fileName
	 *
	 * @return ResponseInterface
	 * @throws GuzzleException
	 */
	public function getFileData(string $user, string $spaceName, string $fileName): ResponseInterface {
		$space = $this->getSpaceByName($user, $spaceName);
		$fullUrl = $this->baseUrl . $this->davSpacesUrl . $space["id"] . "/" . $fileName;

		$this->featureContext->setResponse(
			HttpRequestHelper::get(
				$fullUrl,
				"",
				$user,
				$this->featureContext->getPasswordForUser($user),
				[],
				"{}"
			)
		);
		$this->featureContext->theHTTPStatusCodeShouldBe(
			200,
			"file $fileName not found"
		);
		return $this->featureContext->getResponse();
	}

	/**
	 * The method returns fileId
	 *
	 * @param string $user
	 * @param string $spaceName
	 * @param string $fileName
	 *
	 * @return string
	 * @throws GuzzleException
	 */
	public function getFileId(string $user, string $spaceName, string $fileName): string {
		$fileData = $this->getFileData($user, $spaceName, $fileName)->getHeaders();
		return $fileData["Oc-Fileid"][0];
	}

	/**
	 * The method returns eTag
	 *
	 * @param string $user
	 * @param string $spaceName
	 * @param string $fileName
	 *
	 * @return string
	 * @throws GuzzleException
	 */
	public function getETag(string $user, string $spaceName, string $fileName): string {
		$fileData = $this->getFileData($user, $spaceName, $fileName)->getHeaders();
		return $fileData["Etag"][0];
	}

	/**
	 * The method returns userId
	 *
	 * @param string $userName
	 *
	 * @return string
	 * @throws Exception|GuzzleException
	 */
	public function getUserIdByUserName(string $userName): string {
		$this->featureContext->setResponse(
			GraphHelper::getUser(
				$this->featureContext->getBaseUrl(),
				$this->featureContext->getStepLineRef(),
				$this->featureContext->getAdminUsername(),
				$this->featureContext->getAdminPassword(),
				$userName
			)
		);
		if ($this->featureContext->getResponse()) {
			$rawBody = $this->featureContext->getResponse()->getBody()->getContents();
			$response = \json_decode($rawBody, true, 512, JSON_THROW_ON_ERROR);
			if (isset($response["id"])) {
				return $response["id"];
			} else {
				throw new Exception(__METHOD__ . " accounts-list is empty");
			}
		}
		throw new Exception(__METHOD__ . " user with name $userName not found");
	}

	/**
	 * @BeforeScenario
	 *
	 * @param BeforeScenarioScope $scope
	 *
	 * @return void
	 *
	 * @throws Exception
	 */
	public function setUpScenario(BeforeScenarioScope $scope): void {
		// Get the environment
		$environment = $scope->getEnvironment();
		// Get all the contexts you need in this context
		$this->featureContext = $environment->getContext('FeatureContext');
		$this->ocsContext = $environment->getContext('OCSContext');
		$this->trashbinContext = $environment->getContext('TrashbinContext');
		// Run the BeforeScenario function in OCSContext to set it up correctly
		$this->ocsContext->before($scope);
		$this->baseUrl = \trim($this->featureContext->getBaseUrl(), "/");
		SetupHelper::init(
			$this->featureContext->getAdminUsername(),
			$this->featureContext->getAdminPassword(),
			$this->baseUrl,
			$this->featureContext->getOcPath()
		);
	}

	/**
	 * Send Graph List My Spaces Request
	 *
	 * @param  string $user
	 * @param  string $password
	 * @param  string $urlArguments
	 * @param  string $xRequestId
	 * @param  array  $body
	 * @param  array  $headers
	 *
	 * @return ResponseInterface
	 *
	 * @throws GuzzleException
	 */
	public function listMySpacesRequest(
		string $user,
		string $password,
		string $urlArguments = '',
		string $xRequestId = '',
		array  $body = [],
		array  $headers = []
	): ResponseInterface {
		$fullUrl = $this->baseUrl . "/graph/v1.0/me/drives/" . $urlArguments;

		return HttpRequestHelper::get($fullUrl, $xRequestId, $user, $password, $headers, $body);
	}

	/**
	 * Send Graph List All Spaces Request
	 *
	 * @param  string $user
	 * @param  string $password
	 * @param  string $urlArguments
	 * @param  string $xRequestId
	 * @param  array  $body
	 * @param  array  $headers
	 *
	 * @return ResponseInterface
	 *
	 * @throws GuzzleException
	 */
	public function listAllSpacesRequest(
		string $user,
		string $password,
		string $urlArguments = '',
		string $xRequestId = '',
		array  $body = [],
		array  $headers = []
	): ResponseInterface {
		$fullUrl = $this->baseUrl . "/graph/v1.0/drives/" . $urlArguments;

		return HttpRequestHelper::get($fullUrl, $xRequestId, $user, $password, $headers, $body);
	}

	/**
	 * Send Graph List Single Space Request
	 *
	 * @param string $user
	 * @param string $password
	 * @param string $spaceId
	 * @param string $urlArguments
	 * @param string $xRequestId
	 * @param array $body
	 * @param array $headers
	 *
	 * @return ResponseInterface
	 *
	 */
	public function listSingleSpaceRequest(
		string $user,
		string $password,
		string $spaceId,
		string $urlArguments = '',
		string $xRequestId = '',
		array  $body = [],
		array  $headers = []
	): ResponseInterface {
		$fullUrl = $this->baseUrl . "/graph/v1.0/drives/" . $spaceId . "/" . $urlArguments;

		return HttpRequestHelper::get($fullUrl, $xRequestId, $user, $password, $headers, $body);
	}

	/**
	 * Send Graph Create Space Request
	 *
	 * @param  string $user
	 * @param  string $password
	 * @param  string $body
	 * @param  string $xRequestId
	 * @param  array  $headers
	 *
	 * @return ResponseInterface
	 *
	 * @throws GuzzleException
	 */
	public function sendCreateSpaceRequest(
		string $user,
		string $password,
		string $body,
		string $xRequestId = '',
		array $headers = []
	): ResponseInterface {
		$fullUrl = $this->baseUrl . "/graph/v1.0/drives/";

		return HttpRequestHelper::post($fullUrl, $xRequestId, $user, $password, $headers, $body);
	}

	/**
	 * Send Propfind Request to Url
	 *
	 * @param  string $fullUrl
	 * @param  string $user
	 * @param  string $password
	 * @param  string $xRequestId
	 * @param  array  $headers
	 * @param mixed $body
	 *
	 * @return ResponseInterface
	 *
	 * @throws GuzzleException
	 */
	public function sendPropfindRequestToUrl(
		string $fullUrl,
		string $user,
		string $password,
		string $xRequestId = '',
		array $headers = [],
		$body = null
	): ResponseInterface {
		return HttpRequestHelper::sendRequest($fullUrl, $xRequestId, 'PROPFIND', $user, $password, $headers, $body);
	}

	/**
	 * Send Put Request to Url
	 *
	 * @param string $fullUrl
	 * @param string $user
	 * @param string $password
	 * @param string $xRequestId
	 * @param array $headers
	 * @param string $content
	 *
	 * @return ResponseInterface
	 *
	 * @throws GuzzleException
	 */
	public function sendPutRequestToUrl(
		string $fullUrl,
		string $user,
		string $password,
		string $xRequestId = '',
		array $headers = [],
		string $content = ""
	): ResponseInterface {
		return HttpRequestHelper::sendRequest($fullUrl, $xRequestId, 'PUT', $user, $password, $headers, $content);
	}

	/**
	 * Send POST Request to url
	 *
	 * @param string $fullUrl
	 * @param string $user
	 * @param string $password
	 * @param mixed $body
	 * @param string $xRequestId
	 * @param array $headers
	 * 
	 *
	 * @return ResponseInterface
	 *
	 * @throws GuzzleException
	 */
	public function sendPostRequestToUrl(
		string $fullUrl,
		string $user,
		string $password,
		$body,
		string $xRequestId = '',
		array $headers = []
	): ResponseInterface {
		return HttpRequestHelper::post($fullUrl, $xRequestId, $user, $password, $headers, $body);
	}

	/**
	 * Send Graph Create Folder Request
	 *
	 * @param  string $fullUrl
	 * @param  string $method
	 * @param  string $user
	 * @param  string $password
	 * @param  string $xRequestId
	 * @param  array  $headers
	 *
	 * @return ResponseInterface
	 *
	 * @throws GuzzleException
	 */
	public function sendCreateFolderRequest(
		string $fullUrl,
		string $method,
		string $user,
		string $password,
		string $xRequestId = '',
		array $headers = []
	): ResponseInterface {
		return HttpRequestHelper::sendRequest($fullUrl, $xRequestId, $method, $user, $password, $headers);
	}

	/**
	 * @When /^user "([^"]*)" lists all available spaces via the GraphApi$/
	 * @When /^user "([^"]*)" lists all available spaces via the GraphApi with query "([^"]*)"$/
	 *
	 * @param string $user
	 * @param string $query
	 *
	 * @return void
	 *
	 * @throws GuzzleException
	 * @throws Exception
	 */
	public function theUserListsAllHisAvailableSpacesUsingTheGraphApi(string $user, string $query = ''): void {
		$this->featureContext->setResponse(
			$this->listMySpacesRequest(
				$user,
				$this->featureContext->getPasswordForUser($user),
				"?" . $query
			)
		);
		$this->rememberTheAvailableSpaces();
	}

	/**
	 *
	 * @param string $user
	 * @param string $query
	 *
	 * @return void
	 *
	 * @throws GuzzleException
	 * @throws Exception
	 */
	public function theUserListsAllAvailableSpacesUsingTheGraphApi(string $user, string $query = ''): void {
		$this->featureContext->setResponse(
			$this->listAllSpacesRequest(
				$user,
				$this->featureContext->getPasswordForUser($user),
				"?" . $query
			)
		);
		$this->rememberTheAvailableSpaces();
	}

	/**
	 * @When /^user "([^"]*)" looks up the single space "([^"]*)" via the GraphApi by using its id$/
	 *
	 * @param string $user
	 * @param string $spaceName
	 * @return void
	 *
	 * @throws GuzzleException
	 */
	public function theUserLooksUpTheSingleSpaceUsingTheGraphApiByUsingItsId(string $user, string $spaceName): void {
		$space = $this->getSpaceByName($user, $spaceName);
		Assert::assertIsArray($space);
		Assert::assertNotEmpty($spaceId = $space["id"]);
		Assert::assertNotEmpty($space["root"]["webDavUrl"]);
		$this->featureContext->setResponse(
			$this->listSingleSpaceRequest(
				$user,
				$this->featureContext->getPasswordForUser($user),
				$spaceId
			)
		);
	}

	/**
	 * @When /^user "([^"]*)" creates a space "([^"]*)" of type "([^"]*)" with the default quota using the GraphApi$/
	 *
	 * @param string $user
	 * @param string $spaceName
	 * @param string $spaceType
	 *
	 * @return void
	 *
	 * @throws GuzzleException
	 * @throws Exception
	 */
	public function theUserCreatesASpaceUsingTheGraphApi(
		string $user,
		string $spaceName,
		string $spaceType
	): void {
		$space = ["Name" => $spaceName, "driveType" => $spaceType];
		$body = json_encode($space, JSON_THROW_ON_ERROR);
		$this->featureContext->setResponse(
			$this->sendCreateSpaceRequest(
				$user,
				$this->featureContext->getPasswordForUser($user),
				$body
			)
		);
		$this->setSpaceCreator($spaceName, $user);
	}

	/**
	 * @When /^user "([^"]*)" creates a space "([^"]*)" of type "([^"]*)" with quota "([^"]*)" using the GraphApi$/
	 *
	 * @param string $user
	 * @param string $spaceName
	 * @param string $spaceType
	 * @param int    $quota
	 *
	 * @return void
	 *
	 * @throws GuzzleException
	 * @throws Exception
	 */
	public function theUserCreatesASpaceWithQuotaUsingTheGraphApi(
		string $user,
		string $spaceName,
		string $spaceType,
		int $quota
	): void {
		$space = ["Name" => $spaceName, "driveType" => $spaceType, "quota" => ["total" => $quota]];
		$body = json_encode($space);
		$this->featureContext->setResponse(
			$this->sendCreateSpaceRequest(
				$user,
				$this->featureContext->getPasswordForUser($user),
				$body
			)
		);
		$this->setSpaceCreator($spaceName, $user);
	}

	/**
	 * @When /^the administrator has given "([^"]*)" the role "([^"]*)" using the settings api$/
	 *
	 * @param string $user
	 * @param string $role
	 *
	 * @return void
	 *
	 * @throws GuzzleException
	 * @throws Exception
	 */
	public function theAdministratorGivesUserTheRole(string $user, string $role): void {
		$admin = $this->featureContext->getAdminUsername();
		$password = $this->featureContext->getAdminPassword();
		$bundles = [];
		$assignment = [];

		// get the roles list first
		$fullUrl = $this->baseUrl . "/api/v0/settings/roles-list";
		$this->featureContext->setResponse($this->sendPostRequestToUrl($fullUrl, $admin, $password, "{}"));

		if ($this->featureContext->getResponse()) {
			$rawBody =  $this->featureContext->getResponse()->getBody()->getContents();
			if (isset(\json_decode($rawBody, true, 512, JSON_THROW_ON_ERROR)["bundles"])) {
				$bundles = \json_decode($rawBody, true, 512, JSON_THROW_ON_ERROR)["bundles"];
			}
		}
		$roleToAssign = "";
		foreach ($bundles as $value) {
			// find the selected role
			if ($value["displayName"] === $role) {
				$roleToAssign = $value;
			}
		}
		Assert::assertNotEmpty($roleToAssign, "The selected role $role could not be found");

		$this->featureContext->setResponse(
			GraphHelper::getUser(
				$this->featureContext->getBaseUrl(),
				$this->featureContext->getStepLineRef(),
				$this->featureContext->getAdminUsername(),
				$this->featureContext->getAdminPassword(),
				$user
			)
		);
		if ($this->featureContext->getResponse()) {
			$rawBody = $this->featureContext->getResponse()->getBody()->getContents();
			if (isset(\json_decode($rawBody, true, 512, JSON_THROW_ON_ERROR)["id"])) {
				$accountToChange = \json_decode($rawBody, true, 512, JSON_THROW_ON_ERROR);
			}
		}

		Assert::assertNotEmpty($accountToChange, "The selected account $user does not exist");

		// set the new role
		$fullUrl = $this->baseUrl . "/api/v0/settings/assignments-add";
		$body = json_encode(["account_uuid" => $accountToChange["id"], "role_id" => $roleToAssign["id"]], JSON_THROW_ON_ERROR);

		$this->featureContext->setResponse($this->sendPostRequestToUrl($fullUrl, $admin, $password, $body));
		if ($this->featureContext->getResponse()) {
			$rawBody = $this->featureContext->getResponse()->getBody()->getContents();
			if (isset(\json_decode($rawBody, true, 512, JSON_THROW_ON_ERROR)["assignment"])) {
				$assignment = \json_decode($rawBody, true, 512, JSON_THROW_ON_ERROR)["assignment"];
			}
		}

		Assert::assertEquals($accountToChange["id"], $assignment["accountUuid"]);
		Assert::assertEquals($roleToAssign["id"], $assignment["roleId"]);
	}

	/**
	 * Remember the available Spaces
	 *
	 * @return void
	 *
	 * @throws Exception
	 */
	public function rememberTheAvailableSpaces(): void {
		$rawBody =  $this->featureContext->getResponse()->getBody()->getContents();
		$drives = json_decode($rawBody, true, 512, JSON_THROW_ON_ERROR);
		if (isset($drives["value"])) {
			$drives = $drives["value"];
		}

		Assert::assertArrayHasKey(0, $drives, "No drives were found on that endpoint");
		$spaces = [];
		foreach ($drives as $drive) {
			$spaces[$drive["name"]] = $drive;
		}
		$this->setAvailableSpaces($spaces);
		Assert::assertNotEmpty($spaces, "No spaces have been found");
	}

	/**
	 * @When /^user "([^"]*)" lists the content of the space with the name "([^"]*)" using the WebDav Api$/
	 *
	 * @param string $user
	 * @param string $spaceName
	 * @param string $foldersPath
	 * @return void
	 *
	 * @throws GuzzleException
	 */
	public function theUserListsTheContentOfAPersonalSpaceRootUsingTheWebDAvApi(
		string $user,
		string $spaceName,
		string $foldersPath = ''
	): void {
		$space = $this->getSpaceByName($user, $spaceName);
		Assert::assertIsArray($space);
		Assert::assertNotEmpty($spaceId = $space["id"]);
		Assert::assertNotEmpty($spaceWebDavUrl = $space["root"]["webDavUrl"]);
		$headers['Depth'] = 'infinity';
		$this->featureContext->setResponse(
			$this->sendPropfindRequestToUrl(
				$spaceWebDavUrl . '/' . $foldersPath,
				$user,
<<<<<<< HEAD
				$this->featureContext->getPasswordForUser($user)
=======
				$this->featureContext->getPasswordForUser($user),
				"",
				$headers,
>>>>>>> 346b5381
			)
		);
		$this->setResponseSpaceId($spaceId);
		$this->setResponseXml(
			HttpRequestHelper::parseResponseAsXml($this->featureContext->getResponse())
		);
	}

	/**
	 * @Then /^the (?:propfind|search) result of the space should (not|)\s?contain these (?:files|entries):$/
	 *
	 * @param string    $shouldOrNot   (not|)
	 * @param TableNode $expectedFiles
	 *
	 * @return void
	 *
	 * @throws Exception
	 */
	public function thePropfindResultShouldContainEntries(
		string $shouldOrNot,
		TableNode $expectedFiles
	): void {
		$this->propfindResultShouldContainEntries(
			$shouldOrNot,
			$expectedFiles,
		);
	}

	/**
	 * @Then /^the space "([^"]*)" should (not|)\s?contain these (?:files|entries):$/
	 *
	 * @param string    $spaceName
	 * @param string    $shouldOrNot   (not|)
	 * @param TableNode $expectedFiles
	 *
	 * @return void
	 *
	 * @throws Exception|GuzzleException
	 */
	public function theSpaceShouldContainEntries(
		string $spaceName,
		string $shouldOrNot,
		TableNode $expectedFiles
	): void {
		$this->theUserListsTheContentOfAPersonalSpaceRootUsingTheWebDAvApi(
			$this->getSpaceCreator($spaceName),
			$spaceName
		);
		$this->propfindResultShouldContainEntries(
			$shouldOrNot,
			$expectedFiles,
		);
	}

	/**
	 * @Then /^for user "([^"]*)" the space "([^"]*)" should (not|)\s?contain these (?:files|entries):$/
	 *
	 * @param string    $user
	 * @param string    $spaceName
	 * @param string    $shouldOrNot   (not|)
	 * @param TableNode $expectedFiles
	 *
	 * @return void
	 *
	 * @throws Exception|GuzzleException
	 */
	public function userTheSpaceShouldContainEntries(
		string $user,
		string $spaceName,
		string $shouldOrNot,
		TableNode $expectedFiles
	): void {
		$this->theUserListsTheContentOfAPersonalSpaceRootUsingTheWebDAvApi(
			$user,
			$spaceName
		);
		$this->propfindResultShouldContainEntries(
			$shouldOrNot,
			$expectedFiles
		);
	}

	/**
	 * @Then /^for user "([^"]*)" folder "([^"]*)" of the space "([^"]*)" should (not|)\s?contain these (?:files|entries):$/
	 *
	 * @param string    $user
	 * @param string    $folderPath
	 * @param string    $spaceName
	 * @param string    $shouldOrNot   (not|)
	 * @param TableNode $expectedFiles
	 *
	 * @return void
	 *
	 * @throws Exception|GuzzleException
	 */
	public function folderOfTheSpaceShouldContainEntries(
		string $user,
		string $folderPath,
		string $spaceName,
		string $shouldOrNot,
		TableNode $expectedFiles
	): void {
		$this->theUserListsTheContentOfAPersonalSpaceRootUsingTheWebDAvApi(
			$user,
			$spaceName,
			$folderPath
		);
		$this->propfindResultShouldContainEntries(
			$shouldOrNot,
			$expectedFiles,
			$folderPath
		);
	}

	/**
	 * @Then /^for user "([^"]*)" the content of the file "([^"]*)" of the space "([^"]*)" should be "([^"]*)"$/
	 *
	 * @param string    $user
	 * @param string    $file
	 * @param string    $spaceName
	 * @param string    $fileContent
	 *
	 * @return void
	 *
	 * @throws Exception|GuzzleException
	 */
	public function checkFileContent(
		string $user,
		string $file,
		string $spaceName,
		string $fileContent
	): void {
		$actualFileContent = $this->getFileData($user, $spaceName, $file)->getBody()->getContents();
		Assert::assertEquals($fileContent, $actualFileContent, "$file does not contain $fileContent");
	}

	/**
	 * @Then /^the json responded should contain a space "([^"]*)" (?:|(?:owned by|granted to) "([^"]*)" )(?:|(?:with description file|with space image) "([^"]*)" )with these key and value pairs:$/
	 * @param string $spaceName
	 * @param string $userName
	 * @param string $fileName
	 * @param TableNode $table
	 *
	 * @return void
	 * @throws Exception
	 */
	public function jsonRespondedShouldContain(
		string $spaceName,
		string $userName = '',
		string $fileName = '',
		TableNode $table
	): void {
		$this->featureContext->verifyTableNodeColumns($table, ['key', 'value']);
		Assert::assertIsArray($spaceAsArray = $this->getSpaceByNameFromResponse($spaceName), "No space with name $spaceName found");
		foreach ($table->getHash() as $row) {
			// remember the original Space Array
			$original = $spaceAsArray;
			$row['value'] = $this->featureContext->substituteInLineCodes(
				$row['value'],
				$this->featureContext->getCurrentUser(),
				[],
				[
					[
						"code" => "%space_id%",
						"function" =>
						[$this, "getSpaceIdByNameFromResponse"],
						"parameter" => [$spaceName]
					],
					[
						"code" => "%user_id%",
						"function" =>
						[$this, "getUserIdByUserName"],
						"parameter" => [$userName]
					],
					[
						"code" => "%file_id%",
						"function" =>
						[$this, "getFileId"],
						"parameter" => [$userName, $spaceName, $fileName]
					],
					[
						"code" => "%eTag%",
						"function" =>
						[$this, "getETag"],
						"parameter" => [$userName, $spaceName, $fileName]
					],
				]
			);
			$segments = explode("@@@", $row["key"]);
			// traverse down in the array
			foreach ($segments as $segment) {
				$arrayKeyExists = \array_key_exists($segment, $spaceAsArray);
				$key = $row["key"];
				Assert::assertTrue($arrayKeyExists, "The key $key does not exist on the response");
				if ($arrayKeyExists) {
					$spaceAsArray = $spaceAsArray[$segment];
				}
			}
			Assert::assertEquals($row["value"], $spaceAsArray);
			// set the spaceArray to the point before traversing
			$spaceAsArray = $original;
		}
	}

	/**
	 * @Then /^the user "([^"]*)" should have a space called "([^"]*)" with these key and value pairs:$/
	 * @Then /^the user "([^"]*)" should have a space called "([^"]*)" (?:owned by|granted to) "([^"]*)" with these key and value pairs:$/
	 * @Then /^the user "([^"]*)" should have a space called "([^"]*)" (?:with description file|with space image) "([^"]*)" with these key and value pairs:$/
	 * @Then /^the user "([^"]*)" should have a space called "([^"]*)" (?:owned by|granted to) "([^"]*)" (?:with description file|with space image) "([^"]*)" with these key and value pairs:$/
	 *
	 * @param string $user
	 * @param string $spaceName
	 * @param string $grantedUser
	 * @param string $fileName
	 * @param TableNode $table
	 *
	 * @return void
	 * @throws Exception|GuzzleException
	 */
	public function userHasSpaceWith(
		string $user,
		string $spaceName,
		string $grantedUser = '',
		string $fileName = '',
		TableNode $table
	): void {
		$this->theUserListsAllHisAvailableSpacesUsingTheGraphApi($user);
		$this->featureContext->theHTTPStatusCodeShouldBe(
			200,
			"Expected response status code should be 200"
		);
		$this->jsonRespondedShouldContain($spaceName, $grantedUser, $fileName, $table);
	}

	/**
	 * @Then /^the user "([^"]*)" should have a space called "([^"]*)" granted to "([^"]*)" with role "([^"]*)"$/
	 *
	 * @param string $user
	 * @param string $spaceName
	 * @param string $grantedUser
	 * @param string $role
	 *
	 * @return void
	 * @throws Exception|GuzzleException
	 */
	public function checkPermissionsInResponse(
		string $user,
		string $spaceName,
		string $grantedUser,
		string $role
	): void {
		$this->theUserListsAllHisAvailableSpacesUsingTheGraphApi($user);
		$this->featureContext->theHTTPStatusCodeShouldBe(
			200,
			"Expected response status code should be 200"
		);
		Assert::assertIsArray($spaceAsArray = $this->getSpaceByNameFromResponse($spaceName), "No space with name $spaceName found");
		$permissions = $spaceAsArray["root"]["permissions"];
		$userId = $this->getUserIdByUserName($grantedUser);

		$userRole = "";
		foreach ($permissions as $permission) {
			foreach ($permission["grantedTo"] as $grantedTo) {
				if ($grantedTo["user"]["id"] === $userId) {
					$userRole = $permission["roles"][0];
				}
			}
		}
		Assert::assertEquals($userRole, $role, "the user $grantedUser with the role $role could not be found");
	}

	/**
	 * @Then /^the json responded should not contain a space with name "([^"]*)"$/
	 *
	 * @param string $spaceName
	 *
	 * @return void
	 * @throws Exception
	 */
	public function jsonRespondedShouldNotContain(
		string $spaceName
	): void {
		Assert::assertEmpty($this->getSpaceByNameFromResponse($spaceName), "space $spaceName should not be available for a user");
	}

	/**
	 * @Then /^the user "([^"]*)" should not have a space called "([^"]*)"$/
	 *
	 * @param string $user
	 * @param string $spaceName
	 *
	 * @return void
	 * @throws Exception
	 */
	public function usershouldNotHaveSpace(
		string $user,
		string $spaceName
	): void {
		$this->theUserListsAllHisAvailableSpacesUsingTheGraphApi($user);
		$this->featureContext->theHTTPStatusCodeShouldBe(
			200,
			"Expected response status code should be 200"
		);
		$this->jsonRespondedShouldNotContain($spaceName);
	}

	/**
	 * @Then /^the json responded should (not|only|)\s?contain spaces of type "([^"]*)"$/
	 *
	 * @param string $onlyOrNot (not|only|)
	 * @param string $type
	 *
	 * @return void
	 * @throws Exception
	 */
	public function jsonRespondedShouldNotContainSpaceType(
		string $onlyOrNot,
		string $type
	): void {
		Assert::assertNotEmpty(
			$spaces = json_decode(
				(string)$this->featureContext
					->getResponse()->getBody(),
				true,
				512,
				JSON_THROW_ON_ERROR
			)
		);
		$matches = [];
		foreach ($spaces["value"] as $space) {
			if ($onlyOrNot === "not") {
				Assert::assertNotEquals($space["driveType"], $type);
			}
			if ($onlyOrNot === "only") {
				Assert::assertEquals($space["driveType"], $type);
			}
			if ($onlyOrNot === "" && $space["driveType"] === $type) {
				$matches[] = $space;
			}
		}
		if ($onlyOrNot === "") {
			Assert::assertNotEmpty($matches);
		}
	}

	/**
	 * @param string    $shouldOrNot   (not|)
	 * @param TableNode $expectedFiles
	 * @param string $folderPath
	 *
	 * @return void
	 *
	 * @throws Exception
	 */
	public function propfindResultShouldContainEntries(
		string $shouldOrNot,
		TableNode $expectedFiles,
		string $folderPath = ''
	): void {
		$this->verifyTableNodeColumnsCount($expectedFiles, 1);
		$elementRows = $expectedFiles->getRows();
		$should = ($shouldOrNot !== "not");

		foreach ($elementRows as $expectedFile) {
			$fileFound = $this->findEntryFromPropfindResponse(
				$expectedFile[0],
				$folderPath
			);
			if ($should) {
				Assert::assertNotEmpty(
					$fileFound,
					"response does not contain the entry '$expectedFile[0]'"
				);
			} else {
				Assert::assertEmpty(
					$fileFound,
					"response does contain the entry '$expectedFile[0]' but should not"
				);
			}
		}
	}

	/**
	 * Verify that the tableNode contains expected number of columns
	 *
	 * @param TableNode $table
	 * @param int       $count
	 *
	 * @return void
	 *
	 * @throws Exception
	 */
	public function verifyTableNodeColumnsCount(
		TableNode $table,
		int $count
	): void {
		if (\count($table->getRows()) < 1) {
			throw new Exception("Table should have at least one row.");
		}
		$rowCount = \count($table->getRows()[0]);
		if ($count !== $rowCount) {
			throw new Exception("Table expected to have $count rows but found $rowCount");
		}
	}

	/**
	 * parses a PROPFIND response from $this->response into xml
	 * and returns found search results if found else returns false
	 *
	 * @param  string|null $entryNameToSearch
	 *
	 * @return array
	 * string if $entryNameToSearch is given and is found
	 * array if $entryNameToSearch is not given
	 * boolean false if $entryNameToSearch is given and is not found
	 */
	public function findEntryFromPropfindResponse(
		string $entryNameToSearch = null,
		string $folderPath = ''
	): array {
		$spaceId = $this->getResponseSpaceId();
		//if we are using that step the second time in a scenario e.g. 'But ... should not'
		//then don't parse the result again, because the result in a ResponseInterface
		if (empty($this->getResponseXml())) {
			$this->setResponseXml(
				HttpRequestHelper::parseResponseAsXml($this->featureContext->getResponse())
			);
		}
		Assert::assertNotEmpty($this->getResponseXml(), __METHOD__ . ' Response is empty');
		Assert::assertNotEmpty($spaceId, __METHOD__ . ' SpaceId is empty');

		// trim any leading "/" passed by the caller, we can just match the "raw" name
		$trimmedEntryNameToSearch = \trim($entryNameToSearch, "/");

		// topWebDavPath should be something like /remote.php/webdav/ or
		// /remote.php/dav/files/alice/
		$topWebDavPath = "/" . "dav/spaces/" . $spaceId . "/" . $folderPath;

		Assert::assertIsArray(
			$this->responseXml,
			__METHOD__ . " responseXml for space $spaceId is not an array"
		);
		Assert::assertArrayHasKey(
			"value",
			$this->responseXml,
			__METHOD__ . " responseXml for space $spaceId does not have key 'value'"
		);
		$multistatusResults = $this->responseXml["value"];
		$results = [];
		if ($multistatusResults !== null) {
			foreach ($multistatusResults as $multistatusResult) {
				$entryPath = \urldecode($multistatusResult['value'][0]['value']);
				$entryName = \str_replace($topWebDavPath, "", $entryPath);
				$entryName = \rawurldecode($entryName);
				$entryName = \trim($entryName, "/");
				if ($trimmedEntryNameToSearch === $entryName) {
					return $multistatusResult;
				}
				$results[] = $entryName;
			}
		}
		if ($entryNameToSearch === null) {
			return $results;
		}
		return [];
	}

	/**
	 * @When /^user "([^"]*)" creates a (?:folder|subfolder) "([^"]*)" in space "([^"]*)" using the WebDav Api$/
	 *
	 * @param string $user
	 * @param string $folder
	 * @param string $spaceName
	 *
	 * @return void
	 *
	 * @throws GuzzleException
	 */
	public function theUserCreatesAFolderUsingTheGraphApi(
		string $user,
		string $folder,
		string $spaceName
	): void {
		$exploded = explode('/', $folder);
		$path = '';
		for ($i = 0; $i < \count($exploded); $i++) {
			$path = $path . $exploded[$i] . '/';
			$this->theUserCreatesAFolderToAnotherOwnerSpaceUsingTheGraphApi($user, $path, $spaceName);
		}
	}

	/**
	 * @Given /^user "([^"]*)" has created a (?:folder|subfolder) "([^"]*)" in space "([^"]*)"$/
	 *
	 * @param string $user
	 * @param string $folder
	 * @param string $spaceName
	 *
	 * @return void
	 *
	 * @throws GuzzleException
	 */
	public function theUserHasCreateAFolderUsingTheGraphApi(
		string $user,
		string $folder,
		string $spaceName
	): void {
		$this->theUserCreatesAFolderUsingTheGraphApi($user, $folder, $spaceName);

		$this->featureContext->theHTTPStatusCodeShouldBe(
			201,
			"Expected response status code should be 201"
		);
	}

	/**
	 * @When /^user "([^"]*)" creates a folder "([^"]*)" in space "([^"]*)" owned by the user "([^"]*)" using the WebDav Api$/
	 *
	 * @param string $user
	 * @param string $folder
	 * @param string $spaceName
	 * @param string $ownerUser
	 *
	 * @return void
	 *
	 * @throws GuzzleException
	 */
	public function theUserCreatesAFolderToAnotherOwnerSpaceUsingTheGraphApi(
		string $user,
		string $folder,
		string $spaceName,
		string $ownerUser = ''
	): void {
		if ($ownerUser === '') {
			$ownerUser = $user;
		}

		$space = $this->getSpaceByName($ownerUser, $spaceName);

		$fullUrl = $this->baseUrl . "/dav/spaces/" . $space['id'] . '/' . $folder;

		$this->featureContext->setResponse(
			$this->sendCreateFolderRequest(
				$fullUrl,
				"MKCOL",
				$user,
				$this->featureContext->getPasswordForUser($user)
			)
		);
	}

	/**
	 * @When /^user "([^"]*)" uploads a file inside space "([^"]*)" with content "([^"]*)" to "([^"]*)" using the WebDAV API$/
	 *
	 * @param string $user
	 * @param string $spaceName
	 * @param string $content
	 * @param string $destination
	 *
	 * @return void
	 * @throws GuzzleException
	 * @throws Exception
	 */
	public function theUserUploadsAFileToSpace(
		string $user,
		string $spaceName,
		string $content,
		string $destination
	): void {
		$space = $this->getSpaceByName($user, $spaceName);
		Assert::assertIsArray($space, "Space with name $spaceName not found");
		Assert::assertNotEmpty($space["root"]["webDavUrl"], "WebDavUrl for space with name $spaceName not found");

		$this->featureContext->setResponse(
			$this->sendPutRequestToUrl(
				$space["root"]["webDavUrl"] . "/" . $destination,
				$user,
				$this->featureContext->getPasswordForUser($user),
				"",
				[],
				$content
			)
		);
	}

	/**
	 * @When /^user "([^"]*)" uploads a file inside space "([^"]*)" owned by the user "([^"]*)" with content "([^"]*)" to "([^"]*)" using the WebDAV API$/
	 *
	 * @param string $user
	 * @param string $spaceName
	 * @param string $ownerUser
	 * @param string $content
	 * @param string $destination
	 *
	 * @return void
	 * @throws GuzzleException
	 * @throws Exception
	 */
	public function theUserUploadsAFileToAnotherOwnerSpace(
		string $user,
		string $spaceName,
		string $ownerUser,
		string $content,
		string $destination
	): void {
		$space = $this->getSpaceByName($ownerUser, $spaceName);
		Assert::assertIsArray($space, "Space with name $spaceName not found");
		Assert::assertNotEmpty($space["root"]["webDavUrl"], "WebDavUrl for space with name $spaceName not found");

		$this->featureContext->setResponse(
			$this->sendPutRequestToUrl(
				$space["root"]["webDavUrl"] . "/" . $destination,
				$user,
				$this->featureContext->getPasswordForUser($user),
				"",
				[],
				$content
			)
		);
	}

	/**
	 * @When /^user "([^"]*)" changes the name of the "([^"]*)" space to "([^"]*)"$/
	 *
	 * @param string $user
	 * @param string $spaceName
	 * @param string $newName
	 *
	 * @return void
	 * @throws GuzzleException
	 * @throws Exception
	 */
	public function updateSpaceName(
		string $user,
		string $spaceName,
		string $newName
	): void {
		$space = $this->getSpaceByName($user, $spaceName);
		$spaceId = $space["id"];

		$bodyData = ["Name" => $newName];
		$body = json_encode($bodyData, JSON_THROW_ON_ERROR);

		$this->featureContext->setResponse(
			$this->sendUpdateSpaceRequest(
				$user,
				$this->featureContext->getPasswordForUser($user),
				$body,
				$spaceId
			)
		);
	}

	/**
	 * @When /^user "([^"]*)" changes the description of the "([^"]*)" space to "([^"]*)"$/
	 *
	 * @param string $user
	 * @param string $spaceName
	 * @param string $newDescription
	 * @return void
	 * @throws GuzzleException
	 * @throws JsonException
	 */
	public function updateSpaceDescription(
		string $user,
		string $spaceName,
		string $newDescription
	): void {
		$space = $this->getSpaceByName($user, $spaceName);
		$spaceId = $space["id"];

		$bodyData = ["description" => $newDescription];
		$body = json_encode($bodyData, JSON_THROW_ON_ERROR);

		$this->featureContext->setResponse(
			$this->sendUpdateSpaceRequest(
				$user,
				$this->featureContext->getPasswordForUser($user),
				$body,
				$spaceId
			)
		);
	}

	/**
	 * @When /^user "([^"]*)" changes the quota of the "([^"]*)" space to "([^"]*)"$/
	 *
	 * @param string $user
	 * @param string $spaceName
	 * @param int $newQuota
	 *
	 * @return void
	 * @throws GuzzleException
	 * @throws Exception
	 */
	public function updateSpaceQuota(
		string $user,
		string $spaceName,
		int $newQuota
	): void {
		$space = $this->getSpaceByName($user, $spaceName);
		$spaceId = $space["id"];

		$bodyData = ["quota" => ["total" => $newQuota]];
		$body = json_encode($bodyData, JSON_THROW_ON_ERROR);

		$this->featureContext->setResponse(
			$this->sendUpdateSpaceRequest(
				$user,
				$this->featureContext->getPasswordForUser($user),
				$body,
				$spaceId
			)
		);
	}

	/**
	 * @When /^user "([^"]*)" sets the file "([^"]*)" as a (description|space image)\s? in a special section of the "([^"]*)" space$/
	 *
	 * @param string $user
	 * @param string $file
	 * @param string $type
	 * @param string $spaceName
	 *
	 * @return void
	 * @throws GuzzleException
	 * @throws Exception
	 */
	public function updateSpaceSpecialSection(
		string $user,
		string $file,
		string $type,
		string $spaceName
	): void {
		$space = $this->getSpaceByName($user, $spaceName);
		$spaceId = $space["id"];
		$fileId = $this->getFileId($user, $spaceName, $file);

		if ($type === "description") {
			$type = "readme";
		} else {
			$type = "image";
		}

		$bodyData = ["special" => [["specialFolder" => ["name" => "$type"], "id" => "$fileId"]]];
		$body = json_encode($bodyData, JSON_THROW_ON_ERROR);

		$this->featureContext->setResponse(
			$this->sendUpdateSpaceRequest(
				$user,
				$this->featureContext->getPasswordForUser($user),
				$body,
				$spaceId
			)
		);
	}

	/**
	 * @Given /^user "([^"]*)" has set the file "([^"]*)" as a (description|space image)\s? in a special section of the "([^"]*)" space$/
	 *
	 * @param string $user
	 * @param string $file
	 * @param string $type
	 * @param string $spaceName
	 *
	 * @return void
	 * @throws GuzzleException
	 * @throws Exception
	 */
	public function userHasUpdatedSpaceSpecialSection(
		string $user,
		string $file,
		string $type,
		string $spaceName
	): void {
		$this->updateSpaceSpecialSection($user, $file, $type, $spaceName);
		$this->featureContext->theHTTPStatusCodeShouldBe(
			200,
			"Expected response status code should be 200"
		);
	}

	/**
	 * Send Graph Update Space Request
	 *
	 * @param  string $user
	 * @param  string $password
	 * @param  mixed $body
	 * @param  string $spaceId
	 * @param  string $xRequestId
	 * @param  array  $headers
	 *
	 * @return ResponseInterface
	 *
	 * @throws GuzzleException
	 */
	public function sendUpdateSpaceRequest(
		string $user,
		string $password,
		$body,
		string $spaceId,
		string $xRequestId = '',
		array $headers = []
	): ResponseInterface {
		$fullUrl = $this->baseUrl . "/graph/v1.0/drives/$spaceId";
		$method = 'PATCH';

		return HttpRequestHelper::sendRequest($fullUrl, $xRequestId, $method, $user, $password, $headers, $body);
	}

	/**
	 * @Given /^user "([^"]*)" has created a space "([^"]*)" of type "([^"]*)" with quota "([^"]*)"$/
	 *
	 * @param string $user
	 * @param string $spaceName
	 * @param string $spaceType
	 * @param int $quota
	 *
	 * @return void
	 * @throws GuzzleException
	 */
	public function userHasCreatedSpace(
		string $user,
		string $spaceName,
		string $spaceType,
		int $quota
	): void {
		$space = ["Name" => $spaceName, "driveType" => $spaceType, "quota" => ["total" => $quota]];
		$body = json_encode($space);
		$this->featureContext->setResponse(
			$this->sendCreateSpaceRequest(
				$user,
				$this->featureContext->getPasswordForUser($user),
				$body
			)
		);
		$this->featureContext->theHTTPStatusCodeShouldBe(
			201,
			"Expected response status code should be 201 (Created)"
		);
	}

	/**
	 * @Given /^user "([^"]*)" has created a space "([^"]*)" with the default quota using the GraphApi$/
	 *
	 * @param string $user
	 * @param string $spaceName
	 *
	 * @return void
	 *
	 * @throws GuzzleException
	 * @throws Exception
	 */
	public function theUserHasCreatedASpaceByDefaultUsingTheGraphApi(
		string $user,
		string $spaceName
	): void {
		$space = ["Name" => $spaceName];
		$body = json_encode($space, JSON_THROW_ON_ERROR);
		$this->featureContext->setResponse(
			$this->sendCreateSpaceRequest(
				$user,
				$this->featureContext->getPasswordForUser($user),
				$body
			)
		);
		$this->featureContext->theHTTPStatusCodeShouldBe(
			201,
			"Expected response status code should be 201 (Created)"
		);
	}

	/**
	 * @When /^user "([^"]*)" copies (?:file|folder) "([^"]*)" to "([^"]*)" inside space "([^"]*)" using the WebDAV API$/
	 *
	 * @param string $user
	 * @param string $fileSource
	 * @param string $fileDestination
	 * @param string $spaceName
	 *
	 * @return void
	 * @throws GuzzleException
	 */
	public function userCopiesFileWithinSpaceUsingTheWebDAVAPI(
		string $user,
		string $fileSource,
		string $fileDestination,
		string $spaceName
	):void {
		$space = $this->getSpaceByName($user, $spaceName);
		$headers['Destination'] = $this->destinationHeaderValueWithSpaceName(
			$user,
			$fileDestination,
			$spaceName
		);

		$fullUrl = $space["root"]["webDavUrl"] . '/' . ltrim($fileSource, "/");
		$this->copyFilesAndFoldersRequest($user, $fullUrl, $headers);
	}

	/**
	 * @When /^user "([^"]*)" copies (?:file|folder) "([^"]*)" from space "([^"]*)" to "([^"]*)" inside space "([^"]*)" using the WebDAV API$/
	 *
	 * @param string $user
	 * @param string $fileSource
	 * @param string $fromSpaceName
	 * @param string $fileDestination
	 * @param string $toSpaceName
	 *
	 * @return void
	 * @throws GuzzleException
	 */
	public function userCopiesFileFromAndToSpaceBetweenSpaces(
		string $user,
		string $fileSource,
		string $fromSpaceName,
		string $fileDestination,
		string $toSpaceName
	):void {
		$space = $this->getSpaceByName($user, $fromSpaceName);
		$headers['Destination'] = $this->destinationHeaderValueWithSpaceName($user, $fileDestination, $toSpaceName);
		$fullUrl = $space["root"]["webDavUrl"] . '/' . ltrim($fileSource, "/");
		$this->copyFilesAndFoldersRequest($user, $fullUrl, $headers);
	}

	/**
	 * returns a url for destination with spacename
	 *
	 * @param string $user
	 * @param string $fileDestination
	 * @param string $spaceName
	 *
	 * @return string
	 * @throws GuzzleException
	 */
	public function destinationHeaderValueWithSpaceName(string $user, string $fileDestination, string $spaceName):string {
		$space = $this->getSpaceByName($user, $spaceName);
		return $space["root"]["webDavUrl"] . '/' . \ltrim($fileDestination, '/');
	}

	/**
	 * COPY request for files|folders
	 *
	 * @param string $user
	 * @param string $fullUrl
	 * @param array $headers
	 *
	 * @return void
	 * @throws GuzzleException
	 */
	public function copyFilesAndFoldersRequest(string $user, string $fullUrl, array $headers):void {
		$this->featureContext->setResponse(
			HttpRequestHelper::sendRequest(
				$fullUrl,
				$this->featureContext->getStepLineRef(),
				'COPY',
				$user,
				$this->featureContext->getPasswordForUser($user),
				$headers,
			)
		);
	}

	/**
	 * @Given /^user "([^"]*)" has uploaded a file inside space "([^"]*)" with content "([^"]*)" to "([^"]*)"$/
	 *
	 * @param string $user
	 * @param string $spaceName
	 * @param string $fileContent
	 * @param string $destination
	 *
	 * @return void
	 * @throws GuzzleException
	 */
	public function userHasUploadedFile(
		string $user,
		string $spaceName,
		string $fileContent,
		string $destination
	): void {
		$this->theUserListsAllHisAvailableSpacesUsingTheGraphApi($user);

		$space = $this->getSpaceByName($user, $spaceName);
		Assert::assertIsArray($space, "Space with name $spaceName not found");
		Assert::assertNotEmpty($space["root"]["webDavUrl"], "WebDavUrl for space with name $spaceName not found");

		$this->featureContext->setResponse(
			$this->sendPutRequestToUrl(
				$space["root"]["webDavUrl"] . "/" . $destination,
				$user,
				$this->featureContext->getPasswordForUser($user),
				"",
				[],
				$fileContent
			)
		);

		$this->featureContext->theHTTPStatusCodeShouldBeOr(201, 204);
	}

	/**
	 * @When /^user "([^"]*)" shares a space "([^"]*)" to user "([^"]*)" with role "([^"]*)"$/
	 *
	 * @param  string $user
	 * @param  string $spaceName
	 * @param  string $userRecipient
	 * @param  string $role
	 *
	 * @return void
	 * @throws GuzzleException
	 */
	public function sendShareSpaceRequest(
		string $user,
		string $spaceName,
		string $userRecipient,
		string $role
	): void {
		$space = $this->getSpaceByName($user, $spaceName);
		$body = [
			"space_ref" => $space['id'],
			"shareType" => 7,
			"shareWith" => $userRecipient,
			"role" => $role // role overrides the permissions parameter
		];

		$fullUrl = $this->baseUrl . $this->ocsApiUrl;

		$this->featureContext->setResponse(
			$this->sendPostRequestToUrl(
				$fullUrl,
				$user,
				$this->featureContext->getPasswordForUser($user),
				$body
			)
		);
	}

	/**
	 * @When /^user "([^"]*)" shares the following entity "([^"]*)" inside of space "([^"]*)" with user "([^"]*)" with role "([^"]*)"$/
	 *
	 * @param  string $user
	 * @param  string $entity
	 * @param  string $spaceName
	 * @param  string $userRecipient
	 * @param  string $role
	 *
	 * @return void
	 * @throws GuzzleException
	 */
	public function sendShareEntityInsideOfSpaceRequest(
		string $user,
		string $entity,
		string $spaceName,
		string $userRecipient,
		string $role
	): void {
		$space = $this->getSpaceByName($user, $spaceName);
		$body = [
			"space_ref" => $space['id'] . "/" . $entity,
			"shareType" => 0,
			"shareWith" => $userRecipient,
			"role" => $role
		];

		$fullUrl = $this->baseUrl . $this->ocsApiUrl;

		$this->featureContext->setResponse(
			$this->sendPostRequestToUrl(
				$fullUrl,
				$user,
				$this->featureContext->getPasswordForUser($user),
				$body
			)
		);
	}

	/**
	 * @When /^user "([^"]*)" creates a public link share inside of space "([^"]*)" with settings:$/
	 *
	 * @param  string $user
	 * @param  string $spaceName
	 * @param TableNode|null $table
	 *
	 * @return void
	 * @throws GuzzleException
	 */
	public function createPublicLinkToEntityInsideOfSpaceRequest(
		string $user,
		string $spaceName,
		?TableNode $table
	): void {
		$space = $this->getSpaceByName($user, $spaceName);
		$rows = $table->getRowsHash();

		$rows["path"] = \array_key_exists("path", $rows) ? $rows["path"] : null;
		$rows["shareType"] = \array_key_exists("shareType", $rows) ? $rows["shareType"] : null;
		$rows["permissions"] = \array_key_exists("permissions", $rows) ? $rows["permissions"] : null;
		$rows["password"] = \array_key_exists("password", $rows) ? $rows["password"] : null;
		$rows["name"] = \array_key_exists("name", $rows) ? $rows["name"] : null;
		$rows["expireDate"] = \array_key_exists("expireDate", $rows) ? $rows["expireDate"] : null;

		$body = [
			"space_ref" => $space['id'] . "/" . $rows["path"],
			"shareType" => $rows["shareType"],
			"permissions" => $rows["permissions"],
			"password" => $rows["password"],
			"name" => $rows["name"],
			"expireDate" => $rows["expireDate"]
		];

		$fullUrl = $this->baseUrl . $this->ocsApiUrl;

		$this->featureContext->setResponse(
			$this->sendPostRequestToUrl(
				$fullUrl,
				$user,
				$this->featureContext->getPasswordForUser($user),
				$body
			)
		);
	}

	/**
	 * @Given /^user "([^"]*)" has shared a space "([^"]*)" to user "([^"]*)" with role "([^"]*)"$/
	 *
	 * @param  string $user
	 * @param  string $spaceName
	 * @param  string $userRecipient
	 * @param  string $role
	 *
	 * @return void
	 * @throws GuzzleException
	 */
	public function userHasSharedSpace(
		string $user,
		string $spaceName,
		string $userRecipient,
		string $role
	): void {
		$this->sendShareSpaceRequest($user, $spaceName, $userRecipient, $role);

		$expectedHTTPStatus = "200";
		$this->featureContext->theHTTPStatusCodeShouldBe(
			$expectedHTTPStatus,
			"Expected response status code should be $expectedHTTPStatus"
		);
		$expectedOCSStatus = "200";
		$this->ocsContext->theOCSStatusCodeShouldBe($expectedOCSStatus, "Expected OCS response status code $expectedOCSStatus");
	}

	/**
	 * @When /^user "([^"]*)" unshares a space "([^"]*)" to user "([^"]*)"$/
	 *
	 * @param  string $user
	 * @param  string $spaceName
	 * @param  string $userRecipient
	 *
	 * @return void
	 * @throws GuzzleException
	 */
	public function sendUnshareSpaceRequest(
		string $user,
		string $spaceName,
		string $userRecipient
	): void {
		$space = $this->getSpaceByName($user, $spaceName);
		$fullUrl = $this->baseUrl . $this->ocsApiUrl . "/" . $space['id'] . "?shareWith=" . $userRecipient;

		$this->featureContext->setResponse(
			HttpRequestHelper::delete(
				$fullUrl,
				"",
				$user,
				$this->featureContext->getPasswordForUser($user)
			)
		);
	}

	/**
	 * @When /^user "([^"]*)" removes the (?:file|folder) "([^"]*)" from space "([^"]*)"$/
	 *
	 * @param  string $user
	 * @param  string $object
	 * @param  string $spaceName
	 *
	 * @return void
	 * @throws GuzzleException
	 */
	public function sendRemoveObjectFromSpaceRequest(
		string $user,
		string $object,
		string $spaceName
	): void {
		$space = $this->getSpaceByName($user, $spaceName);
		$spaceWebDavUrl = $space["root"]["webDavUrl"] . '/' . $object;
		$this->featureContext->setResponse(
			HttpRequestHelper::delete(
				$spaceWebDavUrl,
				"",
				$user,
				$this->featureContext->getPasswordForUser($user)
			)
		);
	}

	/**
	 * @When /^user "([^"]*)" disables a space "([^"]*)"$/
	 *
	 * @param  string $user
	 * @param  string $spaceName
	 *
	 * @return void
	 * @throws GuzzleException
	 */
	public function sendDisableSpaceRequest(
		string $user,
		string $spaceName
	): void {
		$space = $this->getSpaceByName($user, $spaceName);
		$fullUrl = $this->baseUrl . "/graph/v1.0/drives/" . $space["id"];
		$this->featureContext->setResponse(
			HttpRequestHelper::delete(
				$fullUrl,
				"",
				$user,
				$this->featureContext->getPasswordForUser($user)
			)
		);
	}

	/**
	 * @Given /^user "([^"]*)" has removed the (?:file|folder) "([^"]*)" from space "([^"]*)"$/
	 *
	 * @param  string $user
	 * @param  string $object
	 * @param  string $spaceName
	 *
	 * @return void
	 * @throws GuzzleException
	 */
	public function sendUserHasRemovedObjectFromSpaceRequest(
		string $user,
		string $object,
		string $spaceName
	): void {
		$this->sendRemoveObjectFromSpaceRequest($user, $object, $spaceName);
		$expectedHTTPStatus = "204";
		$this->featureContext->theHTTPStatusCodeShouldBe(
			$expectedHTTPStatus,
			"Expected response status code should be $expectedHTTPStatus"
		);
	}

	/**
	 * @Given /^user "([^"]*)" has disabled a space "([^"]*)"$/
	 *
	 * @param  string $user
	 * @param  string $spaceName
	 *
	 * @return void
	 * @throws GuzzleException
	 */
	public function sendUserHasDisabledSpaceRequest(
		string $user,
		string $spaceName
	): void {
		$this->sendDisableSpaceRequest($user, $spaceName);
		$expectedHTTPStatus = "204";
		$this->featureContext->theHTTPStatusCodeShouldBe(
			$expectedHTTPStatus,
			"Expected response status code should be $expectedHTTPStatus"
		);
	}

	/**
	 * @When /^user "([^"]*)" deletes a space "([^"]*)"$/
	 *
	 * @param  string $user
	 * @param  string $spaceName
	 *
	 * @return void
	 * @throws GuzzleException
	 */
	public function sendDeleteSpaceRequest(
		string $user,
		string $spaceName
	): void {
		$header = ["Purge" => "T"];
		$space = $this->getSpaceByName($user, $spaceName);
		$fullUrl = $this->baseUrl . "/graph/v1.0/drives/" . $space["id"];

		$this->featureContext->setResponse(
			HttpRequestHelper::delete(
				$fullUrl,
				"",
				$user,
				$this->featureContext->getPasswordForUser($user),
				$header
			)
		);
	}

	/**
	 * @When /^user "([^"]*)" restores a disabled space "([^"]*)"$/
	 *
	 * @param  string $user
	 * @param  string $spaceName
	 * @param  string $userWithManagerRights
	 *
	 * @return void
	 * @throws GuzzleException
	 */
	public function sendRestoreSpaceRequest(
		string $user,
		string $spaceName,
		string $userWithManagerRights = ''
	): void {
		if (!empty($userWithManagerRights)) {
			$space = $this->getSpaceByNameManager($userWithManagerRights, $spaceName);
		} else {
			$space = $this->getSpaceByName($user, $spaceName);
		}
		$header = ["restore" => true];
		$body = '{}';
		$fullUrl = $this->baseUrl . "/graph/v1.0/drives/" . $space["id"];
		$this->featureContext->setResponse(
			HttpRequestHelper::sendRequest(
				$fullUrl,
				"",
				'PATCH',
				$user,
				$this->featureContext->getPasswordForUser($user),
				$header,
				$body
			)
		);
	}

	/**
	 * @When /^user "([^"]*)" restores a disabled space "([^"]*)" without manager rights$/
	 *
	 * @param  string $user
	 * @param  string $spaceName
	 *
	 * @return void
	 * @throws GuzzleException
	 */
	public function sendRestoreSpaceWithoutRightsRequest(
		string $user,
		string $spaceName
	): void {
		$this->sendRestoreSpaceRequest($user, $spaceName, $this->featureContext->getAdminUsername());
	}

	/**
	 * @Given /^user "([^"]*)" has restored a disabled space "([^"]*)"$/
	 *
	 * @param  string $user
	 * @param  string $spaceName
	 *
	 * @return void
	 * @throws GuzzleException
	 */
	public function userHasRestoredSpaceRequest(
		string $user,
		string $spaceName
	): void {
		$this->sendRestoreSpaceRequest($user, $spaceName);
		$expectedHTTPStatus = "200";
		$this->featureContext->theHTTPStatusCodeShouldBe(
			$expectedHTTPStatus,
			"Expected response status code should be $expectedHTTPStatus"
		);
	}

	/**
	 * @When /^user "([^"]*)" lists all deleted files in the trash bin of the space "([^"]*)"$/
	 *
	 * @param  string $user
	 * @param  string $spaceName
	 *
	 * @return void
	 * @throws GuzzleException
	 */
	public function userListAllDeletedFilesInTrash(
		string $user,
		string $spaceName
	): void {
		$space = $this->getSpaceByName($user, $spaceName);
		$fullUrl = $this->baseUrl . $this->davSpacesUrl . "trash-bin/" . $space["id"];
		$this->featureContext->setResponse(
			$this->sendPropfindRequestToUrl(
				$fullUrl,
				$user,
				$this->featureContext->getPasswordForUser($user)
			)
		);
	}

	/**
	 * User get all objects in the trash of project space
	 *
	 * method "getTrashbinContentFromResponseXml" borrowed from core repository
	 * and return array like:
	 * 	[1] => Array
	 *       (
	 *             [href] => /remote.php/dav/spaces/trash-bin/spaceId/objectId/
	 *             [name] => deleted folder
	 *             [mtime] => 1649147272
	 *             [original-location] => deleted folder
	 *        )
	 *
	 * @param  string $user
	 * @param  string $spaceName
	 *
	 * @return array
	 * @throws GuzzleException
	 */
	public function getObjectsInTrashbin(
		string $user,
		string $spaceName
	): array {
		$this->userListAllDeletedFilesInTrash($user, $spaceName);
		$this->featureContext->theHTTPStatusCodeShouldBe(
			207,
			"Expected response status code should be 207"
		);
		return $this->trashbinContext->getTrashbinContentFromResponseXml(
			$this->featureContext->getResponseXml($this->featureContext->getResponse())
		);
	}

	/**
	 * @Then /^as "([^"]*)" (?:file|folder|entry) "([^"]*)" should (not|)\s?exist in the trashbin of the space "([^"]*)"$/
	 *
	 * @param  string $user
	 * @param  string $object
	 * @param  string $shouldOrNot   (not|)
	 * @param  string $spaceName
	 *
	 * @return void
	 * @throws GuzzleException
	 */
	public function checkExistenceOfObjectsInTrashbin(
		string $user,
		string $object,
		string $shouldOrNot,
		string $spaceName
	): void {
		$objectsInTrash = $this->getObjectsInTrashbin($user, $spaceName);

		$expectedObject = "";
		foreach ($objectsInTrash as $objectInTrash) {
			if ($objectInTrash["name"] === $object) {
				$expectedObject = $objectInTrash["name"];
			}
		}
		if ($shouldOrNot === "not") {
			Assert::assertEmpty($expectedObject, "$object is found in the trash, but should not be there");
		} else {
			Assert::assertNotEmpty($expectedObject, "$object is not found in the trash");
		}
	}

	/**
	 * @When /^user "([^"]*)" restores the (?:file|folder) "([^"]*)" from the trash of the space "([^"]*)" to "([^"]*)"$/
	 *
	 * @param string $user
	 * @param string $object
	 * @param string $spaceName
	 * @param string $destination
	 *
	 * @return void
	 * @throws GuzzleException
	 * @throws Exception
	 */
	public function userRestoresSpaceObjectsFromTrashRequest(
		string $user,
		string $object,
		string $spaceName,
		string $destination
	): void {
		$space = $this->getSpaceByName($user, $spaceName);

		// find object in trash
		$objectsInTrash = $this->getObjectsInTrashbin($user, $spaceName);
		$pathToDeletedObject = "";
		foreach ($objectsInTrash as $objectInTrash) {
			if ($objectInTrash["name"] === $object) {
				$pathToDeletedObject = $objectInTrash["href"];
			}
		}

		if ($pathToDeletedObject === "") {
			throw new Exception(__METHOD__ . " Object '$object' was not found in the trashbin of user '$user' space '$spaceName'");
		}

		$destination = $this->baseUrl . $this->davSpacesUrl . $space["id"] . $destination;
		$header = ["Destination" => $destination, "Overwrite" => "F"];

		$fullUrl = $this->baseUrl . $pathToDeletedObject;
		$this->featureContext->setResponse(
			HttpRequestHelper::sendRequest(
				$fullUrl,
				"",
				'MOVE',
				$user,
				$this->featureContext->getPasswordForUser($user),
				$header,
				""
			)
		);
	}

	/**
	 * User downloads a preview of the file inside the project space
	 *
	 * @When /^user "([^"]*)" downloads the preview of "([^"]*)" of the space "([^"]*)" with width "([^"]*)" and height "([^"]*)" using the WebDAV API$/
	 *
	 * @param  string $user
	 * @param  string $fileName
	 * @param  string $spaceName
	 * @param  string $width
	 * @param  string $height
	 *
	 * @throws GuzzleException
	 */
	public function downloadPreview(
		string $user,
		string $fileName,
		string $spaceName,
		string $width,
		string $height
	): void {
		$eTag = str_replace("\"", "", $this->getETag($user, $spaceName, $fileName));
		$urlParameters = [
			'scalingup' => 0,
			'preview' => '1',
			'a' => '1',
			'c' => $eTag,
			'x' => $width,
			'y' => $height
		];
		$urlParameters = \http_build_query($urlParameters, '', '&');
		$space = $this->getSpaceByName($user, $spaceName);

		$fullUrl = $this->baseUrl . $this->davSpacesUrl . $space['id'] . '/' . $fileName . '?' . $urlParameters;

		$this->featureContext->setResponse(
			HttpRequestHelper::get(
				$fullUrl,
				"",
				$user,
				$this->featureContext->getPasswordForUser($user)
			)
		);
	}

	/**
	 * @When /^user "([^"]*)" downloads the file "([^"]*)" of the space "([^"]*)" using the WebDAV API$/
	 *
	 * @param  string $user
	 * @param  string $fileName
	 * @param  string $spaceName
	 *
	 * @throws GuzzleException
	 */
	public function downloadFile(
		string $user,
		string $fileName,
		string $spaceName
	): void {
		$space = $this->getSpaceByName($user, $spaceName);
		$fullUrl = $this->baseUrl . $this->davSpacesUrl . $space['id'] . '/' . $fileName;

		$this->featureContext->setResponse(
			HttpRequestHelper::sendRequest(
				$fullUrl,
				"",
				'HEAD',
				$user,
				$this->featureContext->getPasswordForUser($user),
				[],
				""
			)
		);
	}

	/**
	 * @When /^user "([^"]*)" downloads version of the file "([^"]*)" with the index "([^"]*)" of the space "([^"]*)" using the WebDAV API$/
	 *
	 * @param  string $user
	 * @param  string $fileName
	 * @param  string $index
	 * @param  string $spaceName
	 *
	 * @throws GuzzleException
	 */
	public function downloadVersionOfTheFile(
		string $user,
		string $fileName,
		string $index,
		string $spaceName
	): void {
		$fileVersion = $this->listFileVersion($user, $fileName, $spaceName);
		if (!isset($fileVersion[$index])) {
			Assert::fail(
				'could not find version of file "' . $fileName . '" with index "' . $index . '"'
			);
		}
		$url = $this->baseUrl . $fileVersion[$index][0];

		$this->featureContext->setResponse(
			HttpRequestHelper::sendRequest(
				$url,
				"",
				'HEAD',
				$user,
				$this->featureContext->getPasswordForUser($user),
				[],
				""
			)
		);
	}

	/**
	 * Method returns an array with url values from the propfind request
	 * like: /remote.php/dav/meta/spaceUuid%fileUuid/v/fileUuid.REV.2022-05-17T10:39:49.672285951Z
	 *
	 * @param  string $user
	 * @param  string $fileName
	 * @param  string $spaceName
	 *
	 * @return array
	 * @throws GuzzleException
	 */
	public function listFileVersion(
		string $user,
		string $fileName,
		string $spaceName
	): array {
		$fileId = $this->getFileId($user, $spaceName, $fileName);
		$fullUrl = $this->baseUrl . '/remote.php/dav/meta/' . $fileId . '/v';

		$this->featureContext->setResponse(
			$this->sendPropfindRequestToUrl(
				$fullUrl,
				$user,
				$this->featureContext->getPasswordForUser($user)
			)
		);

		$responseXml = HttpRequestHelper::getResponseXml($this->featureContext->getResponse());
		return $responseXml->xpath("//d:response/d:href");
	}

	/**
	 * return the etag for an element inside a space
	 *
	 * @param string $user requestor
	 * @param string $space space name
	 * @param string $path path to the file
	 *
	 * @return string
	 * @throws GuzzleException
	 */
	public function userGetsEtagOfElementInASpace(string $user, string $space, string $path) {
		$user = $this->featureContext->getActualUsername($user);
		$space = $this->getSpaceByName($user, $space);

		$fullUrl = $space['root']['webDavUrl'] . '/' . ltrim($path, '/');
		$response = $this->sendPropfindRequestToUrl(
			$fullUrl,
			$user,
			$this->featureContext->getPasswordForUser($user),
			$this->featureContext->getStepLineRef(),
			[],
			$this->etagPropfindBody
		);
		$responseXml = HttpRequestHelper::getResponseXml($response);
		$this->featureContext->setResponseXmlObject($responseXml);
		return $this->featureContext->getEtagFromResponseXmlObject();
	}

	/**
	 * saves the etag of an element in a space
	 *
	 * @param string $user requestor
	 * @param string $space space name
	 * @param string $path path to the file
	 * @param ?string $storePath path to the file in the store
	 *
	 * @return void
	 * @throws GuzzleException
	 */
	public function storeEtagOfElementInSpaceForUser(string $user, string $space, string $path, ?string $storePath = ""): void {
		if ($storePath === "") {
			$storePath = $path;
		}
		$this->storedEtags[$user][$space][$storePath]
			= $this->userGetsEtagOfElementInASpace(
				$user,
				$space,
				$path,
			);
	}

	/**
	 * returns stored etag for an element if present
	 *
	 * @param string $user
	 * @param string $space
	 * @param string $path
	 *
	 * @return string
	 */
	public function getStoredEtagForPathInSpaceOfAUser(string $user, string $space, string $path): string {
		Assert::assertArrayHasKey(
			$user,
			$this->storedEtags,
			__METHOD__ . " No stored etags for user '$user' found"
			. "\nFound: " . print_r($this->storedEtags, true)
		);
		Assert::assertArrayHasKey(
			$space,
			$this->storedEtags[$user],
			__METHOD__ . " No stored etags for user '$user' with space '$space' found"
			. "\nFound: " . implode(', ', array_keys($this->storedEtags[$user]))
		);
		Assert::assertArrayHasKey(
			$path,
			$this->storedEtags[$user][$space],
			__METHOD__ . " No stored etags for user '$user' with space '$space' with path '$path' found"
			. '\nFound: ' . print_r($this->storedEtags[$user][$space], true)
		);
		return $this->storedEtags[$user][$space][$path];
	}

	/**
	 * @Then /^these etags should have changed$/
	 *
	 * @throws GuzzleException
	 */
	public function theseEtagsShouldHaveChanged(TableNode $table): void {
		$this->featureContext->verifyTableNodeColumns($table, ["user", "path", "space"]);
		$this->featureContext->verifyTableNodeColumnsCount($table, 3);
		$unchangedEtagCount = 0;
		$unchangedEtagMessage = __METHOD__;
		foreach ($table->getColumnsHash() as $row) {
			$user = $row['user'];
			$path = $row['path'];
			$space = $row['space'];
			$etag = $this->userGetsEtagOfElementInASpace($user, $space, $path);
			$storedEtag = $this->getStoredEtagForPathInSpaceOfAUser($user, $space, $path);
			if ($etag === $storedEtag) {
				$unchangedEtagCount++;
				$unchangedEtagMessage .= "\nExpected etag of element '$path' for  user '$user' in space '$space' to change, but it did not.";
			}
		}

		Assert::assertEquals(0, $unchangedEtagCount, $unchangedEtagMessage);
	}

	/**
	 * @Then /^these etags should not have changed$/
	 *
	 * @param TableNode $table
	 *
	 * @throws GuzzleException
	 */
	public function theseEtagsShouldNotHaveChanged(TableNode $table): void {
		$this->featureContext->verifyTableNodeColumns($table, ["user", "path", "space"]);
		$this->featureContext->verifyTableNodeColumnsCount($table, 3);
		$changedEtagCount = 0;
		$changedEtagMessage = __METHOD__;
		foreach ($table->getColumnsHash() as $row) {
			$user = $row['user'];
			$path = $row['path'];
			$space = $row['space'];
			$actualEtag = $this->userGetsEtagOfElementInASpace($user, $space, $path);
			$storedEtag = $this->getStoredEtagForPathInSpaceOfAUser($user, $space, $path);
			if ($actualEtag !== $storedEtag) {
				$changedEtagCount++;
				$changedEtagMessage .= "\nExpected etag of element '$path' for  user '$user' in space '$space' not to change, but it did.";
			}
		}

		Assert::assertEquals(0, $changedEtagCount, $changedEtagMessage);
	}

	/**
	 * @Given /^user "([^"]*)" has stored etag of element "([^"]*)" inside space "([^"]*)"$/
	 *
	 * @throws GuzzleException | Exception
	 */
	public function userHasStoredEtagOfElementFromSpace(string $user, string $path, string $space):void {
		$user = $this->featureContext->getActualUsername($user);
		$this->storeEtagOfElementInSpaceForUser(
			$user,
			$space,
			$path,
		);
		if ($this->storedEtags[$user][$space][$path] === "" || $this->storedEtags[$user][$space][$path] === null) {
			throw new Exception("Expected stored etag to be some string but found null!");
		}
	}

	/**
	 * @Given /^user "([^"]*)" has stored etag of element "([^"]*)" on path "([^"]*)" inside space "([^"]*)"$/
	 *
	 * @throws Exception | GuzzleException
	 */
	public function userHasStoredEtagOfElementOnPathFromSpace($user, $path, $storePath, $space) {
		$user = $this->featureContext->getActualUsername($user);
		$this->storeEtagOfElementInSpaceForUser(
			$user,
			$space,
			$path,
			$storePath
		);
		if ($this->storedEtags[$user][$space][$storePath] === "" || $this->storedEtags[$user][$space][$storePath] === null) {
			throw new Exception("Expected stored etag to be some string but found null!");
		}
	}

	/**
	 * @When /^user "([^"]*)" creates a public link share of the space "([^"]*)" with settings:$/
	 *
	 * @param  string $user
	 * @param  string $spaceName
	 * @param TableNode|null $table
	 *
	 * @return void
	 * @throws GuzzleException
	 */
	public function sendShareSpaceViaLinkRequest(
		string $user,
		string $spaceName,
		?TableNode $table
	): void {
		$space = $this->getSpaceByName($user, $spaceName);
		$rows = $table->getRowsHash();

		$rows["shareType"] = \array_key_exists("shareType", $rows) ? $rows["shareType"] : 3;
		$rows["permissions"] = \array_key_exists("permissions", $rows) ? $rows["permissions"] : null;
		$rows["password"] = \array_key_exists("password", $rows) ? $rows["password"] : null;
		$rows["name"] = \array_key_exists("name", $rows) ? $rows["name"] : null;
		$rows["expireDate"] = \array_key_exists("expireDate", $rows) ? $rows["expireDate"] : null;
		
		$body = [
			"space_ref" => $space['id'],
			"shareType" => $rows["shareType"],
			"permissions" => $rows["permissions"],
			"password" => $rows["password"],
			"name" => $rows["name"],
			"expireDate" => $rows["expireDate"]
		];

		$fullUrl = $this->baseUrl . $this->ocsApiUrl;

		$this->featureContext->setResponse(
			$this->sendPostRequestToUrl(
				$fullUrl,
				$user,
				$this->featureContext->getPasswordForUser($user),
				$body
			)
		);
	
		// set last response as PublicShareData. using method from core
		$this->featureContext->setLastPublicShareData($this->featureContext->getResponseXml(null, __METHOD__));
	}
}<|MERGE_RESOLUTION|>--- conflicted
+++ resolved
@@ -844,13 +844,7 @@
 			$this->sendPropfindRequestToUrl(
 				$spaceWebDavUrl . '/' . $foldersPath,
 				$user,
-<<<<<<< HEAD
 				$this->featureContext->getPasswordForUser($user)
-=======
-				$this->featureContext->getPasswordForUser($user),
-				"",
-				$headers,
->>>>>>> 346b5381
 			)
 		);
 		$this->setResponseSpaceId($spaceId);
