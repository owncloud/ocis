--- conflicted
+++ resolved
@@ -845,7 +845,6 @@
 	}
 
 	/**
-<<<<<<< HEAD
 	 * @When user :user deletes group :group using the Graph API
 	 * @When the administrator deletes group :group using the Graph API
 	 * @When user :user tries to delete group :group using the Graph API
@@ -859,8 +858,9 @@
 		$groupId = $this->featureContext->getAttributeOfCreatedGroup($group, "id");
 		$response = $this->userDeletesGroupWithGroupId($groupId, $user);
 		$this->featureContext->setResponse($response);
-=======
-	 * @Then the following users should be listed in the following groups
+	}
+  
+  * @Then the following users should be listed in the following groups
 	 *
 	 * @param TableNode $table
 	 *
@@ -887,6 +887,4 @@
 				. "\nExpected user '" . $userGroup['username'] . "' to be in group '" . $userGroup['groupname'] . "'. But not found."
 			);
 		}
->>>>>>> c72c5f89
-	}
 }