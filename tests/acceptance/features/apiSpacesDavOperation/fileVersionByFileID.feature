Feature: checking file versions using file id
  As a user
  I want to share file outside of the space
  So that other users can access the file

  Background:
    Given these users have been created with default attributes and without skeleton files:
      | username |
      | Alice    |
      | Brian    |
    And using spaces DAV path
    And the administrator has assigned the role "Space Admin" to user "Alice" using the Graph API
    And user "Alice" has created a space "Project1" with the default quota using the Graph API
    And user "Alice" has uploaded a file inside space "Project1" with content "hello world version 1" to "text.txt"
    And we save it into "FILEID"
    And user "Alice" has uploaded a file inside space "Project1" with content "hello world version 1.1" to "text.txt"


  Scenario Outline: check the file versions of a file shared from project space
    Given user "Alice" has created a share inside of space "Project1" with settings:
      | path      | text.txt |
      | shareWith | Brian    |
      | role      | <role>   |
    When user "Alice" gets the number of versions of file "/text.txt" using file-id path "/meta/<<FILEID>>/v"
    Then the HTTP status code should be "207"
    And the number of versions should be "1"
    When user "Brian" tries to get the number of versions of file "/text.txt" using file-id path "/meta/<<FILEID>>/v"
    Then the HTTP status code should be "403"
    Examples:
      | role   |
      | editor |
      | viewer |
      | all    |


  Scenario Outline: check the versions of a file in a shared space as editor/manager
    Given user "Alice" has shared a space "Project1" with settings:
      | shareWith | Brian  |
      | role      | <role> |
    When user "Alice" gets the number of versions of file "/text.txt" using file-id path "/meta/<<FILEID>>/v"
    Then the HTTP status code should be "207"
    And the number of versions should be "1"
    When user "Brian" gets the number of versions of file "/text.txt" using file-id path "/meta/<<FILEID>>/v"
    Then the HTTP status code should be "207"
    And the number of versions should be "1"
    Examples:
      | role    |
      | editor  |
      | manager |


  Scenario: check the versions of a file in a shared space as viewer
    Given user "Alice" has shared a space "Project1" with settings:
      | shareWith | Brian  |
      | role      | viewer |
    When user "Brian" tries to get the number of versions of file "/text.txt" using file-id path "/meta/<<FILEID>>/v"
    Then the HTTP status code should be "403"

<<<<<<< HEAD

=======
  @issue-7738
>>>>>>> 22530966
  Scenario Outline: check the versions of a file after moving to a shared folder inside a project space as editor/viewer
    Given user "Alice" has created a folder "testFolder" in space "Project1"
    And user "Alice" has created a share inside of space "Project1" with settings:
      | path      | testFolder |
      | shareWith | Brian      |
      | role      | <role>     |
    And user "Alice" has moved file "text.txt" to "/testFolder/movedText.txt" in space "Project1"
<<<<<<< HEAD
    And using new DAV path
=======
>>>>>>> 22530966
    When user "Alice" gets the number of versions of file "/testFolder/movedText.txt" using file-id path "/meta/<<FILEID>>/v"
    Then the HTTP status code should be "207"
    And the number of versions should be "1"
    When user "Brian" tries to get the number of versions of file "/Shares/testFolder/movedText.txt" using file-id path "/meta/<<FILEID>>/v"
    Then the HTTP status code should be "403"
    Examples:
      | role   |
      | editor |
      | viewer |

<<<<<<< HEAD

=======
  @issue-7738
>>>>>>> 22530966
  Scenario: check the versions of a file after moving it to a shared folder of a project space shared with all permissions
    Given user "Alice" has created a folder "testFolder" in space "Project1"
    And user "Alice" has created a share inside of space "Project1" with settings:
      | path      | testFolder |
      | shareWith | Brian      |
      | role      | all        |
    And user "Alice" has moved file "text.txt" to "/testFolder/movedText.txt" in space "Project1"
<<<<<<< HEAD
    And using new DAV path
    When user "Brian" gets the number of versions of file "/text.txt" using file-id path "/meta/<<FILEID>>/v"
    Then the HTTP status code should be "207"
    And the number of versions should be "1"
=======
    When user "Brian" gets the number of versions of file "/text.txt" using file-id path "/meta/<<FILEID>>/v"
    Then the HTTP status code should be "207"
    And the number of versions should be "1"

  @issue-777
  Scenario Outline: check file versions after moving to-and-from folder in personal space
    Given user "Alice" has created folder "folder"
    And user "Alice" has uploaded file with content "some data" to "<from>textfile.txt"
    And user "Alice" has uploaded file with content "some data - edited" to "<from>textfile.txt"
    And we save it into "FILEID"
    And user "Alice" has moved file "<from>textfile.txt" to "<to>textfile.txt" in space "Personal"
    When user "Alice" gets the number of versions of file "<to>textfile.txt" using file-id path "/meta/<<FILEID>>/v"
    Then the HTTP status code should be "207"
    And the number of versions should be "1"
    Examples:
      | from    | to      |
      | /       | folder/ |
      | folder/ | /       |

  @issue-777
  Scenario Outline: check file versions after moving to-and-from folder in personal space (MOVE using file-id)
    Given user "Alice" has created folder "folder"
    And user "Alice" has uploaded file with content "some data" to "<from>textfile.txt"
    And user "Alice" has uploaded file with content "some data - edited" to "<from>textfile.txt"
    And we save it into "FILEID"
    When user "Alice" moves a file "<from>textfile.txt" into "<to>" inside space "Personal" using file-id path "/dav/spaces/<<FILEID>>"
    Then the HTTP status code should be "201"
    When user "Alice" gets the number of versions of file "<to>textfile.txt" using file-id path "/meta/<<FILEID>>/v"
    Then the HTTP status code should be "207"
    And the number of versions should be "1"
    Examples:
      | from    | to      |
      | /       | folder/ |
      | folder/ | /       |

  @issue-777
  Scenario Outline: check file versions after moving to-and-from folder in project space
    Given user "Alice" has created a folder "folder" in space "Project1"
    And user "Alice" has uploaded a file inside space "Project1" with content "some data" to "<from>textfile.txt"
    And user "Alice" has uploaded a file inside space "Project1" with content "some data - edited" to "<from>textfile.txt"
    And we save it into "FILEID"
    And user "Alice" has moved file "<from>textfile.txt" to "<to>textfile.txt" in space "Project1"
    When user "Alice" gets the number of versions of file "<from>textfile.txt" using file-id path "/meta/<<FILEID>>/v"
    Then the HTTP status code should be "207"
    And the number of versions should be "1"
    Examples:
      | from    | to      |
      | /       | folder/ |
      | folder/ | /       |

  @issue-777
  Scenario Outline: check file versions after moving to-and-from folder in project space (MOVE using file-id)
    And user "Alice" has created a folder "folder" in space "Project1"
    And user "Alice" has uploaded a file inside space "Project1" with content "some data" to "<from>textfile.txt"
    And user "Alice" has uploaded a file inside space "Project1" with content "some data - edited" to "<from>textfile.txt"
    And we save it into "FILEID"
    When user "Alice" moves a file "<from>textfile.txt" into "<to>" inside space "Project1" using file-id path "/dav/spaces/<<FILEID>>"
    Then the HTTP status code should be "201"
    When user "Alice" gets the number of versions of file "<to>textfile.txt" using file-id path "/meta/<<FILEID>>/v"
    Then the HTTP status code should be "207"
    And the number of versions should be "1"
    Examples:
      | from    | to      |
      | /       | folder/ |
      | folder/ | /       |
>>>>>>> 22530966
<|MERGE_RESOLUTION|>--- conflicted
+++ resolved
@@ -56,11 +56,7 @@
     When user "Brian" tries to get the number of versions of file "/text.txt" using file-id path "/meta/<<FILEID>>/v"
     Then the HTTP status code should be "403"
 
-<<<<<<< HEAD
-
-=======
   @issue-7738
->>>>>>> 22530966
   Scenario Outline: check the versions of a file after moving to a shared folder inside a project space as editor/viewer
     Given user "Alice" has created a folder "testFolder" in space "Project1"
     And user "Alice" has created a share inside of space "Project1" with settings:
@@ -68,10 +64,6 @@
       | shareWith | Brian      |
       | role      | <role>     |
     And user "Alice" has moved file "text.txt" to "/testFolder/movedText.txt" in space "Project1"
-<<<<<<< HEAD
-    And using new DAV path
-=======
->>>>>>> 22530966
     When user "Alice" gets the number of versions of file "/testFolder/movedText.txt" using file-id path "/meta/<<FILEID>>/v"
     Then the HTTP status code should be "207"
     And the number of versions should be "1"
@@ -82,11 +74,7 @@
       | editor |
       | viewer |
 
-<<<<<<< HEAD
-
-=======
   @issue-7738
->>>>>>> 22530966
   Scenario: check the versions of a file after moving it to a shared folder of a project space shared with all permissions
     Given user "Alice" has created a folder "testFolder" in space "Project1"
     And user "Alice" has created a share inside of space "Project1" with settings:
@@ -94,12 +82,6 @@
       | shareWith | Brian      |
       | role      | all        |
     And user "Alice" has moved file "text.txt" to "/testFolder/movedText.txt" in space "Project1"
-<<<<<<< HEAD
-    And using new DAV path
-    When user "Brian" gets the number of versions of file "/text.txt" using file-id path "/meta/<<FILEID>>/v"
-    Then the HTTP status code should be "207"
-    And the number of versions should be "1"
-=======
     When user "Brian" gets the number of versions of file "/text.txt" using file-id path "/meta/<<FILEID>>/v"
     Then the HTTP status code should be "207"
     And the number of versions should be "1"
@@ -164,5 +146,4 @@
     Examples:
       | from    | to      |
       | /       | folder/ |
-      | folder/ | /       |
->>>>>>> 22530966
+      | folder/ | /       |