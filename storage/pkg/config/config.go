package config

import (
	"context"

	"github.com/owncloud/ocis/ocis-pkg/shared"
)

// Log defines the available logging configuration.
type Log struct {
	Level  string `yaml:"level"`
	Pretty bool   `yaml:"pretty"`
	Color  bool   `yaml:"color"`
	File   string `yaml:"file"`
}

// Debug defines the available debug configuration.
type Debug struct {
	Addr   string `yaml:"addr"`
	Token  string `yaml:"token"`
	Pprof  bool   `yaml:"pprof"`
	Zpages bool   `yaml:"zpages"`
}

// Gateway defines the available gateway configuration.
type Gateway struct {
	Port
	CommitShareToStorageGrant  bool   `yaml:"commit_share_to_storage_grant"`
	CommitShareToStorageRef    bool   `yaml:"commit_share_to_storage_ref"`
	DisableHomeCreationOnLogin bool   `yaml:"disable_home_creation_on_login"`
	ShareFolder                string `yaml:"share_folder"`
	LinkGrants                 string `yaml:"link_grants"`
	HomeMapping                string `yaml:"home_mapping"`
	EtagCacheTTL               int    `yaml:"etag_cache_ttl"`
}

// StorageRegistry defines the available storage registry configuration
type StorageRegistry struct {
	Driver string `yaml:"driver"`
	// HomeProvider is the path in the global namespace that the static storage registry uses to determine the home storage
	HomeProvider string   `yaml:"home_provider"`
	Rules        []string `yaml:"rules"`
	JSON         string   `yaml:"json"`
}

// AppRegistry defines the available app registry configuration
type AppRegistry struct {
	Driver        string `yaml:"driver"`
	MimetypesJSON string `yaml:"mime_types_json"`
}

// AppProvider defines the available app provider configuration
type AppProvider struct {
	Port
	ExternalAddr string     `yaml:"external_addr"`
	Driver       string     `yaml:"driver"`
	WopiDriver   WopiDriver `yaml:"wopi_driver"`
	AppsURL      string     `yaml:"apps_url"`
	OpenURL      string     `yaml:"open_url"`
	NewURL       string     `yaml:"new_url"`
}

type WopiDriver struct {
	AppAPIKey      string `yaml:"app_api_key"`
	AppDesktopOnly bool   `yaml:"app_desktop_only"`
	AppIconURI     string `yaml:"app_icon_uri"`
	AppInternalURL string `yaml:"app_internal_url"`
	AppName        string `yaml:"app_name"`
	AppURL         string `yaml:"app_url"`
	Insecure       bool   `yaml:"insecure"`
	IopSecret      string `yaml:"ipo_secret"`
	JWTSecret      string `yaml:"jwt_secret"`
	WopiURL        string `yaml:"wopi_url"`
}

// Sharing defines the available sharing configuration.
type Sharing struct {
	Port
	UserDriver                       string `yaml:"user_driver"`
	UserJSONFile                     string `yaml:"user_json_file"`
	CS3ProviderAddr                  string `yaml:"provider_addr"`
	CS3ServiceUser                   string `yaml:"service_user_id"`
	CS3ServiceUserIdp                string `yaml:"service_user_idp"`
	UserSQLUsername                  string `yaml:"user_sql_username"`
	UserSQLPassword                  string `yaml:"user_sql_password"`
	UserSQLHost                      string `yaml:"user_sql_host"`
	UserSQLPort                      int    `yaml:"user_sql_port"`
	UserSQLName                      string `yaml:"user_sql_name"`
	PublicDriver                     string `yaml:"public_driver"`
	PublicJSONFile                   string `yaml:"public_json_file"`
	PublicPasswordHashCost           int    `yaml:"public_password_hash_cost"`
	PublicEnableExpiredSharesCleanup bool   `yaml:"public_enable_expired_shares_cleanup"`
	PublicJanitorRunInterval         int    `yaml:"public_janitor_run_interval"`
	UserStorageMountID               string `yaml:"user_storage_mount_id"`
	Events                           Events `yaml:"events"`
}

type Events struct {
	Address   string `yaml:"address"`
	ClusterID string `yaml:"cluster_id"`
}

// Port defines the available port configuration.
type Port struct {
	// MaxCPUs can be a number or a percentage
	MaxCPUs  string `yaml:"max_cpus"`
	LogLevel string `yaml:"log_level"`
	// GRPCNetwork can be tcp, udp or unix
	GRPCNetwork string `yaml:"grpc_network"`
	// GRPCAddr to listen on, hostname:port (0.0.0.0:9999 for all interfaces) or socket (/var/run/reva/sock)
	GRPCAddr string `yaml:"grpc_addr"`
	// Protocol can be grpc or http
	// HTTPNetwork can be tcp, udp or unix
	HTTPNetwork string `yaml:"http_network"`
	// HTTPAddr to listen on, hostname:port (0.0.0.0:9100 for all interfaces) or socket (/var/run/reva/sock)
	HTTPAddr string `yaml:"http_addr"`
	// Protocol can be grpc or http
	Protocol string `yaml:"protocol"`
	// Endpoint is used by the gateway and registries (eg localhost:9100 or cloud.example.com)
	Endpoint string `yaml:"endpoint"`
	// DebugAddr for the debug endpoint to bind to
	DebugAddr string `yaml:"debug_addr"`
	// Services can be used to give a list of services that should be started on this port
	Services []string `yaml:"services"`
	// Config can be used to configure the reva instance.
	// Services and Protocol will be ignored if this is used
	Config map[string]interface{} `yaml:"config"`

	// Context allows for context cancellation and propagation
	Context context.Context

	// Supervised is used when running under an oCIS runtime supervision tree
	Supervised bool // deprecated // TODO: delete me
}

// Users defines the available users configuration.
type Users struct {
	Port
	Driver                    string `yaml:"driver"`
	JSON                      string `yaml:"json"`
	UserGroupsCacheExpiration int    `yaml:"user_groups_cache_expiration"`
}

// AuthMachineConfig defines the available configuration for the machine auth driver.
type AuthMachineConfig struct {
	MachineAuthAPIKey string `yaml:"machine_auth_api_key"`
}

// Groups defines the available groups configuration.
type Groups struct {
	Port
	Driver                      string `yaml:"driver"`
	JSON                        string `yaml:"json"`
	GroupMembersCacheExpiration int    `yaml:"group_members_cache_expiration"`
}

// FrontendPort defines the available frontend configuration.
type FrontendPort struct {
	Port

<<<<<<< HEAD
	AppProviderInsecure        bool       `ocisConfig:"app_provider_insecure"`
	AppProviderPrefix          string     `ocisConfig:"app_provider_prefix"`
	ArchiverInsecure           bool       `ocisConfig:"archiver_insecure"`
	ArchiverPrefix             string     `ocisConfig:"archiver_prefix"`
	DatagatewayPrefix          string     `ocisConfig:"data_gateway_prefix"`
	Favorites                  bool       `ocisConfig:"favorites"`
	ProjectSpaces              bool       `ocisConfig:"project_spaces"`
	OCSPrefix                  string     `ocisConfig:"ocs_prefix"`
	OCSSharePrefix             string     `ocisConfig:"ocs_share_prefix"`
	OCSHomeNamespace           string     `ocisConfig:"ocs_home_namespace"`
	PublicURL                  string     `ocisConfig:"public_url"`
	OCSCacheWarmupDriver       string     `ocisConfig:"ocs_cache_warmup_driver"`
	OCSAdditionalInfoAttribute string     `ocisConfig:"ocs_additional_info_attribute"`
	OCSResourceInfoCacheTTL    int        `ocisConfig:"ocs_resource_info_cache_ttl"`
	Middleware                 Middleware `ocisConfig:"middleware"`
=======
	AppProviderInsecure        bool       `yaml:"app_provider_insecure"`
	AppProviderPrefix          string     `yaml:"app_provider_prefix"`
	ArchiverInsecure           bool       `yaml:"archiver_insecure"`
	ArchiverPrefix             string     `yaml:"archiver_prefix"`
	DatagatewayPrefix          string     `yaml:"data_gateway_prefix"`
	Favorites                  bool       `yaml:"favorites"`
	ProjectSpaces              bool       `yaml:"project_spaces"`
	OCDavInsecure              bool       `yaml:"ocdav_insecure"`
	OCDavPrefix                string     `yaml:"ocdav_prefix"`
	OCSPrefix                  string     `yaml:"ocs_prefix"`
	OCSSharePrefix             string     `yaml:"ocs_share_prefix"`
	OCSHomeNamespace           string     `yaml:"ocs_home_namespace"`
	PublicURL                  string     `yaml:"public_url"`
	OCSCacheWarmupDriver       string     `yaml:"ocs_cache_warmup_driver"`
	OCSAdditionalInfoAttribute string     `yaml:"ocs_additional_info_attribute"`
	OCSResourceInfoCacheTTL    int        `yaml:"ocs_resource_info_cache_ttl"`
	Middleware                 Middleware `yaml:"middleware"`
>>>>>>> 95763ddf
}

// Middleware configures reva middlewares.
type Middleware struct {
	Auth Auth `yaml:"auth"`
}

// Auth configures reva http auth middleware.
type Auth struct {
	CredentialsByUserAgent map[string]string `yaml:"credentials_by_user_agenr"`
}

// DataGatewayPort has a public url
type DataGatewayPort struct {
	Port
	PublicURL string `yaml:""`
}

type DataProvider struct {
	Insecure bool `yaml:"insecure"`
}

// StoragePort defines the available storage configuration.
type StoragePort struct {
	Port
	Driver           string `yaml:"driver"`
	MountID          string `yaml:"mount_id"`
	AlternativeID    string `yaml:"alternative_id"`
	ExposeDataServer bool   `yaml:"expose_data_server"`
	// url the data gateway will use to route requests
	DataServerURL string `yaml:"data_server_url"`

	// for HTTP ports with only one http service
	HTTPPrefix      string       `yaml:"http_prefix"`
	TempFolder      string       `yaml:"temp_folder"`
	ReadOnly        bool         `yaml:"read_only"`
	DataProvider    DataProvider `yaml:"data_provider"`
	GatewayEndpoint string       `yaml:"gateway_endpoint"`
}

// PublicStorage configures a public storage provider
type PublicStorage struct {
	StoragePort

	PublicShareProviderAddr string `yaml:"public_share_provider_addr"`
	UserProviderAddr        string `yaml:"user_provider_addr"`
}

// StorageConfig combines all available storage driver configuration parts.
type StorageConfig struct {
	EOS         DriverEOS         `yaml:"eos"`
	Local       DriverCommon      `yaml:"local"`
	OwnCloudSQL DriverOwnCloudSQL `yaml:"owncloud_sql"`
	S3          DriverS3          `yaml:"s3"`
	S3NG        DriverS3NG        `yaml:"s3ng"`
	OCIS        DriverOCIS        `yaml:"ocis"`
}

// DriverCommon defines common driver configuration options.
type DriverCommon struct {
	// Root is the absolute path to the location of the data
	Root string `yaml:"root"`
	//ShareFolder defines the name of the folder jailing all shares
	ShareFolder string `yaml:"share_folder"`
	// UserLayout contains the template used to construct
	// the internal path, eg: `{{substr 0 1 .Username}}/{{.Username}}`
	UserLayout string `yaml:"user_layout"`
	// EnableHome enables the creation of home directories.
	EnableHome bool `yaml:"enable_home"`
	// PersonalSpaceAliasTemplate  contains the template used to construct
	// the personal space alias, eg: `"{{.SpaceType}}/{{.User.Username | lower}}"`
	PersonalSpaceAliasTemplate string `yaml:"personalspacealias_template"`
	// GeneralSpaceAliasTemplate contains the template used to construct
	// the general space alias, eg: `{{.SpaceType}}/{{.SpaceName | replace " " "-" | lower}}`
	GeneralSpaceAliasTemplate string `yaml:"generalspacealias_template"`
}

// DriverEOS defines the available EOS driver configuration.
type DriverEOS struct {
	DriverCommon

	// ShadowNamespace for storing shadow data
	ShadowNamespace string `yaml:"shadow_namespace"`

	// UploadsNamespace for storing upload data
	UploadsNamespace string `yaml:"uploads_namespace"`

	// Location of the eos binary.
	// Default is /usr/bin/eos.
	EosBinary string `yaml:"eos_binary"`

	// Location of the xrdcopy binary.
	// Default is /usr/bin/xrdcopy.
	XrdcopyBinary string `yaml:"xrd_copy_binary"`

	// URL of the Master EOS MGM.
	// Default is root://eos-example.org
	MasterURL string `yaml:"master_url"`

	// URI of the EOS MGM grpc server
	// Default is empty
	GrpcURI string `yaml:"grpc_uri"`

	// URL of the Slave EOS MGM.
	// Default is root://eos-example.org
	SlaveURL string `yaml:"slave_url"`

	// Location on the local fs where to store reads.
	// Defaults to os.TempDir()
	CacheDirectory string `yaml:"cache_directory"`

	// Enables logging of the commands executed
	// Defaults to false
	EnableLogging bool `yaml:"enable_logging"`

	// ShowHiddenSysFiles shows internal EOS files like
	// .sys.v# and .sys.a# files.
	ShowHiddenSysFiles bool `yaml:"shadow_hidden_files"`

	// ForceSingleUserMode will force connections to EOS to use SingleUsername
	ForceSingleUserMode bool `yaml:"force_single_user_mode"`

	// UseKeyTabAuth changes will authenticate requests by using an EOS keytab.
	UseKeytab bool `yaml:"user_keytab"`

	// SecProtocol specifies the xrootd security protocol to use between the server and EOS.
	SecProtocol string `yaml:"sec_protocol"`

	// Keytab specifies the location of the keytab to use to authenticate to EOS.
	Keytab string `yaml:"keytab"`

	// SingleUsername is the username to use when SingleUserMode is enabled
	SingleUsername string `yaml:"single_username"`

	// gateway service to use for uid lookups
	GatewaySVC string `yaml:"gateway_svc"`
}

// DriverOCIS defines the available oCIS storage driver configuration.
type DriverOCIS struct {
	DriverCommon
}

// DriverOwnCloudSQL defines the available ownCloudSQL storage driver configuration.
type DriverOwnCloudSQL struct {
	DriverCommon

	UploadInfoDir string `yaml:"upload_info_dir"`
	DBUsername    string `yaml:"db_username"`
	DBPassword    string `yaml:"db_password"`
	DBHost        string `yaml:"db_host"`
	DBPort        int    `yaml:"db_port"`
	DBName        string `yaml:"db_name"`
}

// DriverS3 defines the available S3 storage driver configuration.
type DriverS3 struct {
	DriverCommon

	Region    string `yaml:"region"`
	AccessKey string `yaml:"access_key"`
	SecretKey string `yaml:"secret_key"`
	Endpoint  string `yaml:"endpoint"`
	Bucket    string `yaml:"bucket"`
}

// DriverS3NG defines the available s3ng storage driver configuration.
type DriverS3NG struct {
	DriverCommon

	Region    string `yaml:"region"`
	AccessKey string `yaml:"access_key"`
	SecretKey string `yaml:"secret_key"`
	Endpoint  string `yaml:"endpoint"`
	Bucket    string `yaml:"bucket"`
}

// OIDC defines the available OpenID Connect configuration.
type OIDC struct {
	Issuer   string `yaml:"issuer"`
	Insecure bool   `yaml:"insecure"`
	IDClaim  string `yaml:"id_claim"`
	UIDClaim string `yaml:"uid_claim"`
	GIDClaim string `yaml:"gid_claim"`
}

// LDAP defines the available ldap configuration.
type LDAP struct {
	Hostname             string          `yaml:"hostname"`
	Port                 int             `yaml:"port"`
	CACert               string          `yaml:"ca_cert"`
	Insecure             bool            `yaml:"insecure"`
	BaseDN               string          `yaml:"base_dn"`
	LoginFilter          string          `yaml:"login_filter"`
	UserFilter           string          `yaml:"user_filter"`
	UserAttributeFilter  string          `yaml:"user_attribute_filter"`
	UserFindFilter       string          `yaml:"user_find_filter"`
	UserGroupFilter      string          `yaml:"user_group_filter"`
	GroupFilter          string          `yaml:"group_filter"`
	GroupAttributeFilter string          `yaml:"group_attribute_filter"`
	GroupFindFilter      string          `yaml:"group_finder_filter"`
	GroupMemberFilter    string          `yaml:"group_member_filter"`
	BindDN               string          `yaml:"bind_dn"`
	BindPassword         string          `yaml:"bind_password"`
	IDP                  string          `yaml:"idp"`
	UserSchema           LDAPUserSchema  `yaml:"user_schema"`
	GroupSchema          LDAPGroupSchema `yaml:"group_schema"`
}

// UserGroupRest defines the REST driver specification for user and group resolution.
type UserGroupRest struct {
	ClientID          string `yaml:"client_id"`
	ClientSecret      string `yaml:"client_secret"`
	RedisAddress      string `yaml:"redis_address"`
	RedisUsername     string `yaml:"redis_username"`
	RedisPassword     string `yaml:"redis_password"`
	IDProvider        string `yaml:"idp_provider"`
	APIBaseURL        string `yaml:"api_base_url"`
	OIDCTokenEndpoint string `yaml:"oidc_token_endpoint"`
	TargetAPI         string `yaml:"target_api"`
}

// UserOwnCloudSQL defines the available ownCloudSQL user provider configuration.
type UserOwnCloudSQL struct {
	DBUsername         string `yaml:"db_username"`
	DBPassword         string `yaml:"db_password"`
	DBHost             string `yaml:"db_host"`
	DBPort             int    `yaml:"db_port"`
	DBName             string `yaml:"db_name"`
	Idp                string `yaml:"idp"`
	Nobody             int64  `yaml:"nobody"`
	JoinUsername       bool   `yaml:"join_username"`
	JoinOwnCloudUUID   bool   `yaml:"join_owncloud_uuid"`
	EnableMedialSearch bool   `yaml:"enable_medial_search"`
}

// LDAPUserSchema defines the available ldap user schema configuration.
type LDAPUserSchema struct {
	UID         string `yaml:"uid"`
	Mail        string `yaml:"mail"`
	DisplayName string `yaml:"display_name"`
	CN          string `yaml:"cn"`
	UIDNumber   string `yaml:"uid_number"`
	GIDNumber   string `yaml:"gid_number"`
}

// LDAPGroupSchema defines the available ldap group schema configuration.
type LDAPGroupSchema struct {
	GID         string `yaml:"gid"`
	Mail        string `yaml:"mail"`
	DisplayName string `yaml:"display_name"`
	CN          string `yaml:"cn"`
	GIDNumber   string `yaml:"gid_number"`
}

// OCDav defines the available ocdav configuration.
type OCDav struct {
<<<<<<< HEAD
	// Addr to listen to with the http server for the ocdav service
	Addr            string `ocisConfig:"addr"`
	Prefix          string `ocisConfig:"prefix"`
	WebdavNamespace string `ocisConfig:"webdav_namespace"`
	FilesNamespace  string `ocisConfig:"files_namespace"`
	SharesNamespace string `ocisConfig:"shares_namespace"`
	// PublicURL used to redirect /s/{token} URLs to
	PublicURL string `ocisConfig:"public_url"`

	// Addr to listen to with the debug http server
	DebugAddr string `ocisConfig:"debug_addr"`

	// GatewaySVC to forward CS3 requests to TODO use registry
	GatewaySVC string `ocisConfig:"gateway_svc"`
	// JWTSecret used to verify reva access token
	JWTSecret string `ocisConfig:"jwt_secret"`
	// Insecure certificates allowed when making requests to the gateway
	Insecure bool `ocisConfig:"insecure"`
	// Timeout in seconds when making requests to the gateway
	Timeout int64 `ocisConfig:"timeout"`
=======
	WebdavNamespace   string `yaml:"webdav_namespace"`
	DavFilesNamespace string `yaml:"dav_files_namespace"`
>>>>>>> 95763ddf
}

// Archiver defines the available archiver configuration.
type Archiver struct {
	MaxNumFiles int64  `yaml:"max_num_files"`
	MaxSize     int64  `yaml:"max_size"`
	ArchiverURL string `yaml:"archiver_url"`
}

// Reva defines the available reva configuration.
type Reva struct {
	// JWTSecret used to sign jwt tokens between services
<<<<<<< HEAD
	JWTSecret             string          `ocisConfig:"jwt_secret"`
	SkipUserGroupsInToken bool            `ocisConfig:"skip_user_grooups_in_token"`
	TransferSecret        string          `ocisConfig:"transfer_secret"`
	TransferExpires       int             `ocisConfig:"transfer_expires"`
	OIDC                  OIDC            `ocisConfig:"oidc"`
	LDAP                  LDAP            `ocisConfig:"ldap"`
	UserGroupRest         UserGroupRest   `ocisConfig:"user_group_rest"`
	UserOwnCloudSQL       UserOwnCloudSQL `ocisConfig:"user_owncloud_sql"`
	Archiver              Archiver        `ocisConfig:"archiver"`
	UserStorage           StorageConfig   `ocisConfig:"user_storage"`
	MetadataStorage       StorageConfig   `ocisConfig:"metadata_storage"`
=======
	JWTSecret             string          `yaml:"jwt_secret"`
	SkipUserGroupsInToken bool            `yaml:"skip_user_grooups_in_token"`
	TransferSecret        string          `yaml:"transfer_secret"`
	TransferExpires       int             `yaml:"transfer_expires"`
	OIDC                  OIDC            `yaml:"oidc"`
	LDAP                  LDAP            `yaml:"ldap"`
	UserGroupRest         UserGroupRest   `yaml:"user_group_rest"`
	UserOwnCloudSQL       UserOwnCloudSQL `yaml:"user_owncloud_sql"`
	OCDav                 OCDav           `yaml:"ocdav"`
	Archiver              Archiver        `yaml:"archiver"`
	UserStorage           StorageConfig   `yaml:"user_storage"`
	MetadataStorage       StorageConfig   `yaml:"metadata_storage"`
>>>>>>> 95763ddf
	// Ports are used to configure which services to start on which port
	Frontend          FrontendPort      `yaml:"frontend"`
	DataGateway       DataGatewayPort   `yaml:"data_gateway"`
	Gateway           Gateway           `yaml:"gateway"`
	StorageRegistry   StorageRegistry   `yaml:"storage_registry"`
	AppRegistry       AppRegistry       `yaml:"app_registry"`
	Users             Users             `yaml:"users"`
	Groups            Groups            `yaml:"groups"`
	AuthProvider      Users             `yaml:"auth_provider"`
	AuthBasic         Port              `yaml:"auth_basic"`
	AuthBearer        Port              `yaml:"auth_bearer"`
	AuthMachine       Port              `yaml:"auth_machine"`
	AuthMachineConfig AuthMachineConfig `yaml:"auth_machine_config"`
	Sharing           Sharing           `yaml:"sharing"`
	StorageShares     StoragePort       `yaml:"storage_shares"`
	StorageUsers      StoragePort       `yaml:"storage_users"`
	StoragePublicLink PublicStorage     `yaml:"storage_public_link"`
	StorageMetadata   StoragePort       `yaml:"storage_metadata"`
	AppProvider       AppProvider       `yaml:"app_provider"`
	Permissions       Port              `yaml:"permissions"`
	// Configs can be used to configure the reva instance.
	// Services and Ports will be ignored if this is used
	Configs map[string]interface{} `yaml:"configs"`
	// chunking and resumable upload config (TUS)
<<<<<<< HEAD
	UploadMaxChunkSize       int    `ocisConfig:"upload_max_chunk_size"`
	UploadHTTPMethodOverride string `ocisConfig:"upload_http_method_override"`
=======
	UploadMaxChunkSize       int    `yaml:"uppload_max_chunk_size"`
	UploadHTTPMethodOverride string `yaml:"upload_http_method_override"`
>>>>>>> 95763ddf
	// checksumming capabilities
	ChecksumSupportedTypes      []string `yaml:"checksum_supported_types"`
	ChecksumPreferredUploadType string   `yaml:"checksum_preferred_upload_type"`
	DefaultUploadProtocol       string   `yaml:"default_upload_protocol"`
}

// Tracing defines the available tracing configuration.
type Tracing struct {
	Enabled   bool   `yaml:"enabled"`
	Type      string `yaml:"type"`
	Endpoint  string `yaml:"endpoint"`
	Collector string `yaml:"collector"`
	Service   string `yaml:"service"`
}

// Asset defines the available asset configuration.
type Asset struct {
	Path string `yaml:"path"`
}

// Config combines all available configuration parts.
type Config struct {
	*shared.Commons

<<<<<<< HEAD
	File    string      `ocisConfig:"file"`
	Log     *shared.Log `ocisConfig:"log"`
	Debug   Debug       `ocisConfig:"debug"`
	OCDav   OCDav       `ocisConfig:"ocdav"`
	Reva    Reva        `ocisConfig:"reva"`
	Tracing Tracing     `ocisConfig:"tracing"`
	Asset   Asset       `ocisConfig:"asset"`
=======
	File    string      `yaml:"file"`
	Log     *shared.Log `yaml:"log"`
	Debug   Debug       `yaml:"debug"`
	Reva    Reva        `yaml:"reva"`
	Tracing Tracing     `yaml:"tracing"`
	Asset   Asset       `yaml:"asset"`
>>>>>>> 95763ddf
}

// New initializes a new configuration with or without defaults.
func New() *Config {
	return &Config{}
}

// StructMappings binds a set of environment variables to a destination on cfg. Iterating over this set and editing the
// Destination value of a binding will alter the original value, as it is a pointer to its memory address. This lets
// us propagate changes easier.
func StructMappings(cfg *Config) []shared.EnvBinding {
	return structMappings(cfg)
}

// GetEnv fetches a list of known env variables for this extension. It is to be used by gookit, as it provides a list
// with all the environment variables an extension supports.
func GetEnv(cfg *Config) []string {
	var r = make([]string, len(structMappings(cfg)))
	for i := range structMappings(cfg) {
		r = append(r, structMappings(cfg)[i].EnvVars...)
	}

	return r
}

func structMappings(cfg *Config) []shared.EnvBinding {
	return []shared.EnvBinding{
		// Shared
		{
			EnvVars:     []string{"OCIS_LOG_LEVEL", "STORAGE_FRONTEND_LOG_LEVEL"},
			Destination: &cfg.Log.Level,
		},
		{
			EnvVars:     []string{"OCIS_LOG_PRETTY", "STORAGE_FRONTEND_LOG_PRETTY"},
			Destination: &cfg.Log.Pretty,
		},
		{
			EnvVars:     []string{"OCIS_LOG_COLOR", "STORAGE_FRONTEND_LOG_COLOR"},
			Destination: &cfg.Log.Color,
		},
		{
			EnvVars:     []string{"OCIS_INSECURE", "STORAGE_METADATA_DATAPROVIDER_INSECURE"},
			Destination: &cfg.Reva.StorageMetadata.DataProvider.Insecure,
		},
		{
			EnvVars:     []string{"OCIS_INSECURE", "STORAGE_FRONTEND_APPPROVIDER_INSECURE"},
			Destination: &cfg.Reva.Frontend.AppProviderInsecure,
		},
		{
			EnvVars:     []string{"OCIS_INSECURE", "STORAGE_FRONTEND_ARCHIVER_INSECURE"},
			Destination: &cfg.Reva.Frontend.ArchiverInsecure,
		},
		{
			EnvVars:     []string{"OCIS_INSECURE", "STORAGE_OIDC_INSECURE"},
			Destination: &cfg.Reva.OIDC.Insecure,
		},
		{
			EnvVars:     []string{"OCIS_INSECURE", "STORAGE_USERS_DATAPROVIDER_INSECURE"},
			Destination: &cfg.Reva.StorageUsers.DataProvider.Insecure,
		},
		{
			EnvVars:     []string{"STORAGE_USERS_DRIVER_LOCAL_ROOT"},
			Destination: &cfg.Reva.UserStorage.Local.Root,
		},
		{
			EnvVars:     []string{"STORAGE_USERS_DRIVER"},
			Destination: &cfg.Reva.StorageUsers.Driver,
		},
		{
			EnvVars:     []string{"STORAGE_USERS_DRIVER_OCIS_ROOT"},
			Destination: &cfg.Reva.UserStorage.OCIS.Root,
		},
		{
			EnvVars:     []string{"STORAGE_METADATA_DRIVER_OCIS_ROOT"},
			Destination: &cfg.Reva.MetadataStorage.OCIS.Root,
		},
		{
			EnvVars:     []string{"STORAGE_SHARING_USER_JSON_FILE"},
			Destination: &cfg.Reva.Sharing.UserJSONFile,
		},
		{
			EnvVars:     []string{"OCIS_URL", "STORAGE_FRONTEND_PUBLIC_URL"},
			Destination: &cfg.Reva.Frontend.PublicURL,
		},
		{
			EnvVars:     []string{"OCIS_URL", "STORAGE_OIDC_ISSUER"},
			Destination: &cfg.Reva.OIDC.Issuer,
		},
		{
			EnvVars:     []string{"OCIS_URL", "STORAGE_LDAP_IDP"},
			Destination: &cfg.Reva.LDAP.IDP,
		},
		{
			EnvVars:     []string{"OCIS_URL", "STORAGE_USERPROVIDER_OWNCLOUDSQL_IDP"},
			Destination: &cfg.Reva.UserOwnCloudSQL.Idp,
		},
		{
			EnvVars:     []string{"STORAGE_DEBUG_ADDR"},
			Destination: &cfg.Debug.Addr,
		},

		// debug

		{
			EnvVars:     []string{"STORAGE_DEBUG_TOKEN"},
			Destination: &cfg.Debug.Token,
		},
		{
			EnvVars:     []string{"STORAGE_DEBUG_PPROF"},
			Destination: &cfg.Debug.Pprof,
		},
		{
			EnvVars:     []string{"STORAGE_DEBUG_ZPAGES"},
			Destination: &cfg.Debug.Zpages,
		},

		// app provider

		{
			EnvVars:     []string{"APP_PROVIDER_DEBUG_ADDR"},
			Destination: &cfg.Reva.AppProvider.DebugAddr,
		},
		{
			EnvVars:     []string{"APP_PROVIDER_GRPC_NETWORK"},
			Destination: &cfg.Reva.AppProvider.GRPCNetwork,
		},
		{
			EnvVars:     []string{"APP_PROVIDER_GRPC_ADDR"},
			Destination: &cfg.Reva.AppProvider.GRPCAddr,
		},
		{
			EnvVars:     []string{"APP_PROVIDER_EXTERNAL_ADDR"},
			Destination: &cfg.Reva.AppProvider.ExternalAddr,
		},
		{
			EnvVars:     []string{"APP_PROVIDER_DRIVER"},
			Destination: &cfg.Reva.AppProvider.Driver,
		},
		{
			EnvVars:     []string{"APP_PROVIDER_WOPI_DRIVER_APP_API_KEY"},
			Destination: &cfg.Reva.AppProvider.WopiDriver.AppAPIKey,
		},
		{
			EnvVars:     []string{"APP_PROVIDER_WOPI_DRIVER_APP_DESKTOP_ONLY"},
			Destination: &cfg.Reva.AppProvider.WopiDriver.AppDesktopOnly,
		},
		{
			EnvVars:     []string{"APP_PROVIDER_WOPI_DRIVER_APP_ICON_URI"},
			Destination: &cfg.Reva.AppProvider.WopiDriver.AppIconURI,
		},
		{
			EnvVars:     []string{"APP_PROVIDER_WOPI_DRIVER_APP_INTERNAL_URL"},
			Destination: &cfg.Reva.AppProvider.WopiDriver.AppInternalURL,
		},
		{
			EnvVars:     []string{"APP_PROVIDER_WOPI_DRIVER_APP_NAME"},
			Destination: &cfg.Reva.AppProvider.WopiDriver.AppName,
		},
		{
			EnvVars:     []string{"APP_PROVIDER_WOPI_DRIVER_APP_URL"},
			Destination: &cfg.Reva.AppProvider.WopiDriver.AppURL,
		},
		{
			EnvVars:     []string{"APP_PROVIDER_WOPI_DRIVER_INSECURE"},
			Destination: &cfg.Reva.AppProvider.WopiDriver.Insecure,
		},
		{
			EnvVars:     []string{"APP_PROVIDER_WOPI_DRIVER_IOP_SECRET"},
			Destination: &cfg.Reva.AppProvider.WopiDriver.IopSecret,
		},
		{
			EnvVars:     []string{"APP_PROVIDER_WOPI_DRIVER_WOPI_URL"},
			Destination: &cfg.Reva.AppProvider.WopiDriver.WopiURL,
		},

		// authbasic
		{
			EnvVars:     []string{"STORAGE_AUTH_BASIC_DEBUG_ADDR"},
			Destination: &cfg.Reva.AuthBasic.DebugAddr,
		},
		{
			EnvVars:     []string{"STORAGE_AUTH_DRIVER"},
			Destination: &cfg.Reva.AuthProvider.Driver,
		},
		{
			EnvVars:     []string{"STORAGE_AUTH_JSON"},
			Destination: &cfg.Reva.AuthProvider.JSON,
		},
		{
			EnvVars:     []string{"STORAGE_AUTH_BASIC_GRPC_NETWORK"},
			Destination: &cfg.Reva.AuthBasic.GRPCNetwork,
		},
		{
			EnvVars:     []string{"STORAGE_AUTH_BASIC_GRPC_ADDR"},
			Destination: &cfg.Reva.AuthBasic.GRPCAddr,
		},
		{
			EnvVars:     []string{"REVA_GATEWAY"},
			Destination: &cfg.Reva.Gateway.Endpoint,
		},

		// authbearer
		{
			EnvVars:     []string{"STORAGE_AUTH_BEARER_DEBUG_ADDR"},
			Destination: &cfg.Reva.AuthBearer.DebugAddr,
		},
		{
			EnvVars:     []string{"STORAGE_OIDC_ID_CLAIM"},
			Destination: &cfg.Reva.OIDC.IDClaim,
		},
		{
			EnvVars:     []string{"STORAGE_OIDC_UID_CLAIM"},
			Destination: &cfg.Reva.OIDC.UIDClaim,
		},
		{
			EnvVars:     []string{"STORAGE_OIDC_GID_CLAIM"},
			Destination: &cfg.Reva.OIDC.GIDClaim,
		},
		{
			EnvVars:     []string{"STORAGE_AUTH_BEARER_GRPC_NETWORK"},
			Destination: &cfg.Reva.AuthBearer.GRPCNetwork,
		},
		{
			EnvVars:     []string{"STORAGE_AUTH_BEARER_GRPC_ADDR"},
			Destination: &cfg.Reva.AuthBearer.GRPCAddr,
		},

		// auth-machine
		{
			EnvVars:     []string{"STORAGE_AUTH_MACHINE_DEBUG_ADDR"},
			Destination: &cfg.Reva.AuthMachine.DebugAddr,
		},
		{
			EnvVars:     []string{"OCIS_MACHINE_AUTH_API_KEY", "STORAGE_AUTH_MACHINE_AUTH_API_KEY"},
			Destination: &cfg.Reva.AuthMachineConfig.MachineAuthAPIKey,
		},
		{
			EnvVars:     []string{"STORAGE_AUTH_MACHINE_GRPC_NETWORK"},
			Destination: &cfg.Reva.AuthMachine.GRPCNetwork,
		},
		{
			EnvVars:     []string{"STORAGE_AUTH_MACHINE_GRPC_ADDR"},
			Destination: &cfg.Reva.AuthMachine.GRPCAddr,
		},

		// frontend
		{
			EnvVars:     []string{"STORAGE_FRONTEND_DEBUG_ADDR"},
			Destination: &cfg.Reva.Frontend.DebugAddr,
		},
		{
			EnvVars:     []string{"STORAGE_TRANSFER_SECRET"},
			Destination: &cfg.Reva.TransferSecret,
		},
		{
			EnvVars:     []string{"STORAGE_ARCHIVER_MAX_NUM_FILES"},
			Destination: &cfg.Reva.Archiver.MaxNumFiles,
		},
		{
			EnvVars:     []string{"STORAGE_ARCHIVER_MAX_SIZE"},
			Destination: &cfg.Reva.Archiver.MaxSize,
		},
		{
			EnvVars:     []string{"STORAGE_FRONTEND_HTTP_NETWORK"},
			Destination: &cfg.Reva.Frontend.HTTPNetwork,
		},
		{
			EnvVars:     []string{"STORAGE_FRONTEND_HTTP_ADDR"},
			Destination: &cfg.Reva.Frontend.HTTPAddr,
		},
		{
			EnvVars:     []string{"STORAGE_FRONTEND_APPPROVIDER_PREFIX"},
			Destination: &cfg.Reva.Frontend.AppProviderPrefix,
		},
		{
			EnvVars:     []string{"STORAGE_FRONTEND_ARCHIVER_PREFIX"},
			Destination: &cfg.Reva.Frontend.ArchiverPrefix,
		},
		{
			EnvVars:     []string{"STORAGE_FRONTEND_DATAGATEWAY_PREFIX"},
			Destination: &cfg.Reva.Frontend.DatagatewayPrefix,
		},
		{
			EnvVars:     []string{"STORAGE_FRONTEND_FAVORITES"},
			Destination: &cfg.Reva.Frontend.Favorites,
		},
		{
			EnvVars:     []string{"STORAGE_FRONTEND_PROJECT_SPACES"},
			Destination: &cfg.Reva.Frontend.ProjectSpaces,
		},
		{
			EnvVars:     []string{"STORAGE_FRONTEND_OCS_PREFIX"},
			Destination: &cfg.Reva.Frontend.OCSPrefix,
		},
		{
			EnvVars:     []string{"STORAGE_FRONTEND_OCS_SHARE_PREFIX"},
			Destination: &cfg.Reva.Frontend.OCSSharePrefix,
		},
		{
			EnvVars:     []string{"STORAGE_FRONTEND_OCS_HOME_NAMESPACE"},
			Destination: &cfg.Reva.Frontend.OCSHomeNamespace,
		},
		{
			EnvVars:     []string{"STORAGE_FRONTEND_OCS_RESOURCE_INFO_CACHE_TTL"},
			Destination: &cfg.Reva.Frontend.OCSResourceInfoCacheTTL,
		},
		{
			EnvVars:     []string{"STORAGE_FRONTEND_OCS_CACHE_WARMUP_DRIVER"},
			Destination: &cfg.Reva.Frontend.OCSCacheWarmupDriver,
		},
		{
			EnvVars:     []string{"STORAGE_FRONTEND_OCS_ADDITIONAL_INFO_ATTRIBUTE"},
			Destination: &cfg.Reva.Frontend.OCSAdditionalInfoAttribute,
		},
		{
			EnvVars:     []string{"STORAGE_FRONTEND_DEFAULT_UPLOAD_PROTOCOL"},
			Destination: &cfg.Reva.DefaultUploadProtocol,
		},
		{
			EnvVars:     []string{"STORAGE_FRONTEND_UPLOAD_MAX_CHUNK_SIZE"},
			Destination: &cfg.Reva.UploadMaxChunkSize,
		},
		{
			EnvVars:     []string{"STORAGE_FRONTEND_UPLOAD_HTTP_METHOD_OVERRIDE"},
			Destination: &cfg.Reva.UploadHTTPMethodOverride,
		},
		{
			EnvVars:     []string{"STORAGE_FRONTEND_CHECKSUM_PREFERRED_UPLOAD_TYPE"},
			Destination: &cfg.Reva.ChecksumPreferredUploadType,
		},
		{
			EnvVars:     []string{"STORAGE_FRONTEND_ARCHIVER_URL"},
			Destination: &cfg.Reva.Archiver.ArchiverURL,
		},
		{
			EnvVars:     []string{"STORAGE_FRONTEND_APP_PROVIDER_APPS_URL"},
			Destination: &cfg.Reva.AppProvider.AppsURL,
		},
		{
			EnvVars:     []string{"STORAGE_FRONTEND_APP_PROVIDER_OPEN_URL"},
			Destination: &cfg.Reva.AppProvider.OpenURL,
		},
		{
			EnvVars:     []string{"STORAGE_FRONTEND_APP_PROVIDER_NEW_URL"},
			Destination: &cfg.Reva.AppProvider.NewURL,
		},

		// gateway
		{
			EnvVars:     []string{"STORAGE_GATEWAY_DEBUG_ADDR"},
			Destination: &cfg.Reva.Gateway.DebugAddr,
		},
		{
			EnvVars:     []string{"STORAGE_TRANSFER_EXPIRES"},
			Destination: &cfg.Reva.TransferExpires,
		},
		{
			EnvVars:     []string{"STORAGE_GATEWAY_GRPC_NETWORK"},
			Destination: &cfg.Reva.Gateway.GRPCNetwork,
		},
		{
			EnvVars:     []string{"STORAGE_GATEWAY_GRPC_ADDR"},
			Destination: &cfg.Reva.Gateway.GRPCAddr,
		},

		{
			EnvVars:     []string{"STORAGE_GATEWAY_COMMIT_SHARE_TO_STORAGE_GRANT"},
			Destination: &cfg.Reva.Gateway.CommitShareToStorageGrant,
		},
		{
			EnvVars:     []string{"STORAGE_GATEWAY_COMMIT_SHARE_TO_STORAGE_REF"},
			Destination: &cfg.Reva.Gateway.CommitShareToStorageRef,
		},
		{
			EnvVars:     []string{"STORAGE_GATEWAY_SHARE_FOLDER"},
			Destination: &cfg.Reva.Gateway.ShareFolder,
		},
		{
			EnvVars:     []string{"STORAGE_GATEWAY_DISABLE_HOME_CREATION_ON_LOGIN"},
			Destination: &cfg.Reva.Gateway.DisableHomeCreationOnLogin,
		},
		{
			EnvVars:     []string{"STORAGE_GATEWAY_HOME_MAPPING"},
			Destination: &cfg.Reva.Gateway.HomeMapping,
		},
		{
			EnvVars:     []string{"STORAGE_GATEWAY_ETAG_CACHE_TTL"},
			Destination: &cfg.Reva.Gateway.EtagCacheTTL,
		},
		{
			EnvVars:     []string{"STORAGE_AUTH_BASIC_ENDPOINT"},
			Destination: &cfg.Reva.AuthBasic.Endpoint,
		},
		{
			EnvVars:     []string{"STORAGE_AUTH_BEARER_ENDPOINT"},
			Destination: &cfg.Reva.AuthBearer.Endpoint,
		},
		{
			EnvVars:     []string{"STORAGE_AUTH_MACHINE_ENDPOINT"},
			Destination: &cfg.Reva.AuthMachine.Endpoint,
		},
		{
			EnvVars:     []string{"STORAGE_STORAGE_REGISTRY_DRIVER"},
			Destination: &cfg.Reva.StorageRegistry.Driver,
		},
		{
			EnvVars:     []string{"STORAGE_STORAGE_REGISTRY_HOME_PROVIDER"},
			Destination: &cfg.Reva.StorageRegistry.HomeProvider,
		},
		{
			EnvVars:     []string{"STORAGE_STORAGE_REGISTRY_JSON"},
			Destination: &cfg.Reva.StorageRegistry.JSON,
		},
		{
			EnvVars:     []string{"STORAGE_APP_REGISTRY_DRIVER"},
			Destination: &cfg.Reva.AppRegistry.Driver,
		},
		{
			EnvVars:     []string{"STORAGE_APP_REGISTRY_MIMETYPES_JSON"},
			Destination: &cfg.Reva.AppRegistry.MimetypesJSON,
		},
		{
			EnvVars:     []string{"STORAGE_DATAGATEWAY_PUBLIC_URL"},
			Destination: &cfg.Reva.DataGateway.PublicURL,
		},
		{
			EnvVars:     []string{"STORAGE_USERPROVIDER_ENDPOINT"},
			Destination: &cfg.Reva.Users.Endpoint,
		},
		{
			EnvVars:     []string{"STORAGE_GROUPPROVIDER_ENDPOINT"},
			Destination: &cfg.Reva.Groups.Endpoint,
		},
		{
			EnvVars:     []string{"STORAGE_SHARING_ENDPOINT"},
			Destination: &cfg.Reva.Sharing.Endpoint,
		},
		{
			EnvVars:     []string{"STORAGE_APPPROVIDER_ENDPOINT"},
			Destination: &cfg.Reva.AppProvider.Endpoint,
		},
		{
			EnvVars:     []string{"STORAGE_USERS_ENDPOINT"},
			Destination: &cfg.Reva.StorageUsers.Endpoint,
		},
		{
			EnvVars:     []string{"STORAGE_USERS_MOUNT_ID"},
			Destination: &cfg.Reva.StorageUsers.MountID,
		},
		{
			EnvVars:     []string{"STORAGE_SHARES_ENDPOINT"},
			Destination: &cfg.Reva.StorageShares.Endpoint,
		},
		{
			EnvVars:     []string{"STORAGE_PUBLIC_LINK_ENDPOINT"},
			Destination: &cfg.Reva.StoragePublicLink.Endpoint,
		},

		// groups
		{
			EnvVars:     []string{"STORAGE_GROUPPROVIDER_DEBUG_ADDR"},
			Destination: &cfg.Reva.Groups.DebugAddr,
		},
		{
			EnvVars:     []string{"STORAGE_GROUPPROVIDER_NETWORK"},
			Destination: &cfg.Reva.Groups.GRPCNetwork,
		},
		{
			EnvVars:     []string{"STORAGE_GROUPPROVIDER_ADDR"},
			Destination: &cfg.Reva.Groups.GRPCAddr,
		},
		{
			EnvVars:     []string{"STORAGE_GROUPPROVIDER_DRIVER"},
			Destination: &cfg.Reva.Groups.Driver,
		},
		{
			EnvVars:     []string{"STORAGE_GROUPPROVIDER_JSON"},
			Destination: &cfg.Reva.Groups.JSON,
		},
		{
			EnvVars:     []string{"STORAGE_GROUP_CACHE_EXPIRATION"},
			Destination: &cfg.Reva.Groups.GroupMembersCacheExpiration,
		},

		// ldap
		{
			EnvVars:     []string{"STORAGE_LDAP_HOSTNAME"},
			Destination: &cfg.Reva.LDAP.Hostname,
		},
		{
			EnvVars:     []string{"STORAGE_LDAP_PORT"},
			Destination: &cfg.Reva.LDAP.Port,
		},
		{
			EnvVars:     []string{"STORAGE_LDAP_CACERT"},
			Destination: &cfg.Reva.LDAP.CACert,
		},
		{
			EnvVars:     []string{"STORAGE_LDAP_INSECURE"},
			Destination: &cfg.Reva.LDAP.Insecure,
		},
		{
			EnvVars:     []string{"STORAGE_LDAP_BASE_DN"},
			Destination: &cfg.Reva.LDAP.BaseDN,
		},
		{
			EnvVars:     []string{"STORAGE_LDAP_LOGINFILTER"},
			Destination: &cfg.Reva.LDAP.LoginFilter,
		},
		{
			EnvVars:     []string{"STORAGE_LDAP_USERFILTER"},
			Destination: &cfg.Reva.LDAP.UserFilter,
		},
		{
			EnvVars:     []string{"STORAGE_LDAP_USERATTRIBUTEFILTER"},
			Destination: &cfg.Reva.LDAP.UserAttributeFilter,
		},
		{
			EnvVars:     []string{"STORAGE_LDAP_USERFINDFILTER"},
			Destination: &cfg.Reva.LDAP.UserFindFilter,
		},
		{
			EnvVars:     []string{"STORAGE_LDAP_USERGROUPFILTER"},
			Destination: &cfg.Reva.LDAP.UserGroupFilter,
		},
		{
			EnvVars:     []string{"STORAGE_LDAP_GROUPFILTER"},
			Destination: &cfg.Reva.LDAP.GroupFilter,
		},
		{
			EnvVars:     []string{"STORAGE_LDAP_GROUPATTRIBUTEFILTER"},
			Destination: &cfg.Reva.LDAP.GroupAttributeFilter,
		},
		{
			EnvVars:     []string{"STORAGE_LDAP_GROUPFINDFILTER"},
			Destination: &cfg.Reva.LDAP.GroupFindFilter,
		},
		{
			EnvVars:     []string{"STORAGE_LDAP_GROUPMEMBERFILTER"},
			Destination: &cfg.Reva.LDAP.GroupMemberFilter,
		},
		{
			EnvVars:     []string{"STORAGE_LDAP_BIND_DN"},
			Destination: &cfg.Reva.LDAP.BindDN,
		},
		{
			EnvVars:     []string{"STORAGE_LDAP_BIND_PASSWORD"},
			Destination: &cfg.Reva.LDAP.BindPassword,
		},
		{
			EnvVars:     []string{"STORAGE_LDAP_USER_SCHEMA_UID"},
			Destination: &cfg.Reva.LDAP.UserSchema.UID,
		},
		{
			EnvVars:     []string{"STORAGE_LDAP_USER_SCHEMA_MAIL"},
			Destination: &cfg.Reva.LDAP.UserSchema.Mail,
		},
		{
			EnvVars:     []string{"STORAGE_LDAP_USER_SCHEMA_DISPLAYNAME"},
			Destination: &cfg.Reva.LDAP.UserSchema.DisplayName,
		},
		{
			EnvVars:     []string{"STORAGE_LDAP_USER_SCHEMA_CN"},
			Destination: &cfg.Reva.LDAP.UserSchema.CN,
		},
		{
			EnvVars:     []string{"STORAGE_LDAP_USER_SCHEMA_UID_NUMBER"},
			Destination: &cfg.Reva.LDAP.UserSchema.UIDNumber,
		},
		{
			EnvVars:     []string{"STORAGE_LDAP_USER_SCHEMA_GID_NUMBER"},
			Destination: &cfg.Reva.LDAP.UserSchema.GIDNumber,
		},
		{
			EnvVars:     []string{"STORAGE_LDAP_GROUP_SCHEMA_GID"},
			Destination: &cfg.Reva.LDAP.GroupSchema.GID,
		},
		{
			EnvVars:     []string{"STORAGE_LDAP_GROUP_SCHEMA_MAIL"},
			Destination: &cfg.Reva.LDAP.GroupSchema.Mail,
		},
		{
			EnvVars:     []string{"STORAGE_LDAP_GROUP_SCHEMA_DISPLAYNAME"},
			Destination: &cfg.Reva.LDAP.GroupSchema.DisplayName,
		},
		{
			EnvVars:     []string{"STORAGE_LDAP_GROUP_SCHEMA_CN"},
			Destination: &cfg.Reva.LDAP.GroupSchema.CN,
		},
		{
			EnvVars:     []string{"STORAGE_LDAP_GROUP_SCHEMA_GID_NUMBER"},
			Destination: &cfg.Reva.LDAP.GroupSchema.GIDNumber,
		},

		// rest
		{
			EnvVars:     []string{"STORAGE_REST_CLIENT_ID"},
			Destination: &cfg.Reva.UserGroupRest.ClientID,
		},
		{
			EnvVars:     []string{"STORAGE_REST_CLIENT_SECRET"},
			Destination: &cfg.Reva.UserGroupRest.ClientSecret,
		},
		{
			EnvVars:     []string{"STORAGE_REST_REDIS_ADDRESS"},
			Destination: &cfg.Reva.UserGroupRest.RedisAddress,
		},
		{
			EnvVars:     []string{"STORAGE_REST_REDIS_USERNAME"},
			Destination: &cfg.Reva.UserGroupRest.RedisUsername,
		},
		{
			EnvVars:     []string{"STORAGE_REST_REDIS_PASSWORD"},
			Destination: &cfg.Reva.UserGroupRest.RedisPassword,
		},
		{
			EnvVars:     []string{"STORAGE_REST_ID_PROVIDER"},
			Destination: &cfg.Reva.UserGroupRest.IDProvider,
		},
		{
			EnvVars:     []string{"STORAGE_REST_API_BASE_URL"},
			Destination: &cfg.Reva.UserGroupRest.APIBaseURL,
		},
		{
			EnvVars:     []string{"STORAGE_REST_OIDC_TOKEN_ENDPOINT"},
			Destination: &cfg.Reva.UserGroupRest.OIDCTokenEndpoint,
		},
		{
			EnvVars:     []string{"STORAGE_REST_TARGET_API"},
			Destination: &cfg.Reva.UserGroupRest.TargetAPI,
		},

		// secret
		{
			EnvVars:     []string{"OCIS_JWT_SECRET", "STORAGE_JWT_SECRET"},
			Destination: &cfg.Reva.JWTSecret,
		},
		{
			EnvVars:     []string{"STORAGE_SKIP_USER_GROUPS_IN_TOKEN"},
			Destination: &cfg.Reva.SkipUserGroupsInToken,
		},

		// sharing
		{
			EnvVars:     []string{"STORAGE_SHARING_DEBUG_ADDR"},
			Destination: &cfg.Reva.Sharing.DebugAddr,
		},
		{
			EnvVars:     []string{"STORAGE_SHARING_GRPC_NETWORK"},
			Destination: &cfg.Reva.Sharing.GRPCNetwork,
		},
		{
			EnvVars:     []string{"STORAGE_SHARING_GRPC_ADDR"},
			Destination: &cfg.Reva.Sharing.GRPCAddr,
		},
		{
			EnvVars:     []string{"STORAGE_SHARING_USER_DRIVER"},
			Destination: &cfg.Reva.Sharing.UserDriver,
		},
		{
			EnvVars:     []string{"STORAGE_SHARING_PUBLIC_DRIVER"},
			Destination: &cfg.Reva.Sharing.PublicDriver,
		},
		{
			EnvVars:     []string{"STORAGE_SHARING_PUBLIC_JSON_FILE"},
			Destination: &cfg.Reva.Sharing.PublicJSONFile,
		},
		{
			EnvVars:     []string{"STORAGE_SHARING_PUBLIC_PASSWORD_HASH_COST"},
			Destination: &cfg.Reva.Sharing.PublicPasswordHashCost,
		},
		{
			EnvVars:     []string{"STORAGE_SHARING_PUBLIC_ENABLE_EXPIRED_SHARES_CLEANUP"},
			Destination: &cfg.Reva.Sharing.PublicEnableExpiredSharesCleanup,
		},
		{
			EnvVars:     []string{"STORAGE_SHARING_PUBLIC_JANITOR_RUN_INTERVAL"},
			Destination: &cfg.Reva.Sharing.PublicJanitorRunInterval,
		},

		// sharing cs3

		{
			EnvVars:     []string{"STORAGE_SHARING_CS3_PROVIDER_ADDR"},
			Destination: &cfg.Reva.Sharing.CS3ProviderAddr,
		},
		{
			EnvVars:     []string{"STORAGE_SHARING_CS3_SERVICE_USER"},
			Destination: &cfg.Reva.Sharing.CS3ServiceUser,
		},
		{
			EnvVars:     []string{"OCIS_URL", "STORAGE_SHARING_CS3_SERVICE_USER_IDP"},
			Destination: &cfg.Reva.Sharing.CS3ServiceUserIdp,
		},

		// sharingsql
		{
			EnvVars:     []string{"STORAGE_SHARING_USER_SQL_USERNAME"},
			Destination: &cfg.Reva.Sharing.UserSQLUsername,
		},
		{
			EnvVars:     []string{"STORAGE_SHARING_USER_SQL_PASSWORD"},
			Destination: &cfg.Reva.Sharing.UserSQLPassword,
		},
		{
			EnvVars:     []string{"STORAGE_SHARING_USER_SQL_HOST"},
			Destination: &cfg.Reva.Sharing.UserSQLHost,
		},
		{
			EnvVars:     []string{"STORAGE_SHARING_USER_SQL_PORT"},
			Destination: &cfg.Reva.Sharing.UserSQLPort,
		},
		{
			EnvVars:     []string{"STORAGE_SHARING_USER_SQL_NAME"},
			Destination: &cfg.Reva.Sharing.UserSQLName,
		},
		{
			EnvVars:     []string{"STORAGE_SHARING_EVENTS_ADDRESS"},
			Destination: &cfg.Reva.Sharing.Events.Address,
		},
		{
			EnvVars:     []string{"STORAGE_SHARING_EVENTS_CLUSTER_ID"},
			Destination: &cfg.Reva.Sharing.Events.ClusterID,
		},

		// storage metadata
		{
			EnvVars:     []string{"STORAGE_METADATA_DEBUG_ADDR"},
			Destination: &cfg.Reva.StorageMetadata.DebugAddr,
		},
		{
			EnvVars:     []string{"STORAGE_METADATA_GRPC_NETWORK"},
			Destination: &cfg.Reva.StorageMetadata.GRPCNetwork,
		},
		{
			EnvVars:     []string{"STORAGE_METADATA_GRPC_ADDR"},
			Destination: &cfg.Reva.StorageMetadata.GRPCAddr,
		},
		{
			EnvVars:     []string{"STORAGE_METADATA_DATA_SERVER_URL"},
			Destination: &cfg.Reva.StorageMetadata.DataServerURL,
		},
		{
			EnvVars:     []string{"STORAGE_METADATA_HTTP_NETWORK"},
			Destination: &cfg.Reva.StorageMetadata.HTTPNetwork,
		},
		{
			EnvVars:     []string{"STORAGE_METADATA_HTTP_ADDR"},
			Destination: &cfg.Reva.StorageMetadata.HTTPAddr,
		},
		{
			EnvVars:     []string{"STORAGE_METADATA_TMP_FOLDER"},
			Destination: &cfg.Reva.StorageMetadata.TempFolder,
		},
		{
			EnvVars:     []string{"STORAGE_METADATA_DRIVER"},
			Destination: &cfg.Reva.StorageMetadata.Driver,
		},

		// storage public link
		{
			EnvVars:     []string{"STORAGE_PUBLIC_LINK_DEBUG_ADDR"},
			Destination: &cfg.Reva.StoragePublicLink.DebugAddr,
		},
		{
			EnvVars:     []string{"STORAGE_PUBLIC_LINK_GRPC_NETWORK"},
			Destination: &cfg.Reva.StoragePublicLink.GRPCNetwork,
		},
		{
			EnvVars:     []string{"STORAGE_PUBLIC_LINK_GRPC_ADDR"},
			Destination: &cfg.Reva.StoragePublicLink.GRPCAddr,
		},

		// storage users
		{
			EnvVars:     []string{"STORAGE_USERS_DEBUG_ADDR"},
			Destination: &cfg.Reva.StorageUsers.DebugAddr,
		},
		{
			EnvVars:     []string{"STORAGE_USERS_GRPC_NETWORK"},
			Destination: &cfg.Reva.StorageUsers.GRPCNetwork,
		},
		{
			EnvVars:     []string{"STORAGE_USERS_GRPC_ADDR"},
			Destination: &cfg.Reva.StorageUsers.GRPCAddr,
		},
		{
			EnvVars:     []string{"STORAGE_USERS_HTTP_NETWORK"},
			Destination: &cfg.Reva.StorageUsers.HTTPNetwork,
		},
		{
			EnvVars:     []string{"STORAGE_USERS_HTTP_ADDR"},
			Destination: &cfg.Reva.StorageUsers.HTTPAddr,
		},
		{
			EnvVars:     []string{"OCIS_STORAGE_READ_ONLY", "STORAGE_USERS_READ_ONLY"},
			Destination: &cfg.Reva.StorageUsers.ReadOnly,
		},
		{
			EnvVars:     []string{"STORAGE_USERS_EXPOSE_DATA_SERVER"},
			Destination: &cfg.Reva.StorageUsers.ExposeDataServer,
		},
		{
			EnvVars:     []string{"STORAGE_USERS_DATA_SERVER_URL"},
			Destination: &cfg.Reva.StorageUsers.DataServerURL,
		},
		{
			EnvVars:     []string{"STORAGE_USERS_HTTP_PREFIX"},
			Destination: &cfg.Reva.StorageUsers.HTTPPrefix,
		},
		{
			EnvVars:     []string{"STORAGE_USERS_TMP_FOLDER"},
			Destination: &cfg.Reva.StorageUsers.TempFolder,
		},

		// storage shares
		{
			EnvVars:     []string{"STORAGE_SHARES_DEBUG_ADDR"},
			Destination: &cfg.Reva.StorageShares.DebugAddr,
		},
		{
			EnvVars:     []string{"STORAGE_SHARES_GRPC_NETWORK"},
			Destination: &cfg.Reva.StorageShares.GRPCNetwork,
		},
		{
			EnvVars:     []string{"STORAGE_SHARES_GRPC_ADDR"},
			Destination: &cfg.Reva.StorageShares.GRPCAddr,
		},
		{
			EnvVars:     []string{"STORAGE_SHARES_HTTP_NETWORK"},
			Destination: &cfg.Reva.StorageShares.HTTPNetwork,
		},
		{
			EnvVars:     []string{"STORAGE_SHARES_HTTP_ADDR"},
			Destination: &cfg.Reva.StorageShares.HTTPAddr,
		},
		{
			EnvVars:     []string{"OCIS_STORAGE_READ_ONLY", "STORAGE_SHARES_READ_ONLY"},
			Destination: &cfg.Reva.StorageShares.ReadOnly,
		},

		// tracing
		{
			EnvVars:     []string{"OCIS_TRACING_ENABLED", "STORAGE_TRACING_ENABLED"},
			Destination: &cfg.Tracing.Enabled,
		},
		{
			EnvVars:     []string{"OCIS_TRACING_TYPE", "STORAGE_TRACING_TYPE"},
			Destination: &cfg.Tracing.Type,
		},
		{
			EnvVars:     []string{"OCIS_TRACING_ENDPOINT", "STORAGE_TRACING_ENDPOINT"},
			Destination: &cfg.Tracing.Endpoint,
		},
		{
			EnvVars:     []string{"OCIS_TRACING_COLLECTOR", "STORAGE_TRACING_COLLECTOR"},
			Destination: &cfg.Tracing.Collector,
		},
		{
			EnvVars:     []string{"STORAGE_TRACING_SERVICE"},
			Destination: &cfg.Tracing.Service,
		},

		// users
		{
			EnvVars:     []string{"STORAGE_USERPROVIDER_DEBUG_ADDR"},
			Destination: &cfg.Reva.Users.DebugAddr,
		},
		{
			EnvVars:     []string{"STORAGE_USERPROVIDER_NETWORK"},
			Destination: &cfg.Reva.Users.GRPCNetwork,
		},
		{
			EnvVars:     []string{"STORAGE_USERPROVIDER_ADDR"},
			Destination: &cfg.Reva.Users.GRPCAddr,
		},
		{
			EnvVars:     []string{"STORAGE_USERPROVIDER_DRIVER"},
			Destination: &cfg.Reva.Users.Driver,
		},
		{
			EnvVars:     []string{"STORAGE_USERPROVIDER_JSON"},
			Destination: &cfg.Reva.Users.JSON,
		},
		{
			EnvVars:     []string{"STORAGE_USER_CACHE_EXPIRATION"},
			Destination: &cfg.Reva.Users.UserGroupsCacheExpiration,
		},
		{
			EnvVars:     []string{"STORAGE_USERPROVIDER_OWNCLOUDSQL_DBHOST"},
			Destination: &cfg.Reva.UserOwnCloudSQL.DBHost,
		},
		{
			EnvVars:     []string{"STORAGE_USERPROVIDER_OWNCLOUDSQL_DBPORT"},
			Destination: &cfg.Reva.UserOwnCloudSQL.DBPort,
		},
		{
			EnvVars:     []string{"STORAGE_USERPROVIDER_OWNCLOUDSQL_DBNAME"},
			Destination: &cfg.Reva.UserOwnCloudSQL.DBName,
		},
		{
			EnvVars:     []string{"STORAGE_USERPROVIDER_OWNCLOUDSQL_DBUSER"},
			Destination: &cfg.Reva.UserOwnCloudSQL.DBUsername,
		},
		{
			EnvVars:     []string{"STORAGE_USERPROVIDER_OWNCLOUDSQL_DBPASS"},
			Destination: &cfg.Reva.UserOwnCloudSQL.DBPassword,
		},
		{
			EnvVars:     []string{"STORAGE_USERPROVIDER_OWNCLOUDSQL_NOBODY"},
			Destination: &cfg.Reva.UserOwnCloudSQL.Nobody,
		},
		{
			EnvVars:     []string{"STORAGE_USERPROVIDER_OWNCLOUDSQL_JOIN_USERNAME"},
			Destination: &cfg.Reva.UserOwnCloudSQL.JoinUsername,
		},
		{
			EnvVars:     []string{"STORAGE_USERPROVIDER_OWNCLOUDSQL_JOIN_OWNCLOUDUUID"},
			Destination: &cfg.Reva.UserOwnCloudSQL.JoinOwnCloudUUID,
		},
		{
			EnvVars:     []string{"STORAGE_USERPROVIDER_OWNCLOUDSQL_ENABLE_MEDIAL_SEARCH"},
			Destination: &cfg.Reva.UserOwnCloudSQL.EnableMedialSearch,
		},

		// driver eos
		{
			EnvVars:     []string{"STORAGE_USERS_DRIVER_EOS_NAMESPACE"},
			Destination: &cfg.Reva.UserStorage.EOS.Root,
		},
		{
			EnvVars:     []string{"STORAGE_USERS_DRIVER_EOS_SHADOW_NAMESPACE"},
			Destination: &cfg.Reva.UserStorage.EOS.ShadowNamespace,
		},
		{
			EnvVars:     []string{"STORAGE_USERS_DRIVER_EOS_UPLOADS_NAMESPACE"},
			Destination: &cfg.Reva.UserStorage.EOS.UploadsNamespace,
		},
		{
			EnvVars:     []string{"STORAGE_USERS_DRIVER_EOS_SHARE_FOLDER"},
			Destination: &cfg.Reva.UserStorage.EOS.ShareFolder,
		},
		{
			EnvVars:     []string{"STORAGE_USERS_DRIVER_EOS_BINARY"},
			Destination: &cfg.Reva.UserStorage.EOS.EosBinary,
		},
		{
			EnvVars:     []string{"STORAGE_USERS_DRIVER_EOS_XRDCOPY_BINARY"},
			Destination: &cfg.Reva.UserStorage.EOS.XrdcopyBinary,
		},
		{
			EnvVars:     []string{"STORAGE_USERS_DRIVER_EOS_MASTER_URL"},
			Destination: &cfg.Reva.UserStorage.EOS.MasterURL,
		},
		{
			EnvVars:     []string{"STORAGE_USERS_DRIVER_EOS_SLAVE_URL"},
			Destination: &cfg.Reva.UserStorage.EOS.SlaveURL,
		},
		{
			EnvVars:     []string{"STORAGE_USERS_DRIVER_EOS_CACHE_DIRECTORY"},
			Destination: &cfg.Reva.UserStorage.EOS.CacheDirectory,
		},
		{
			EnvVars:     []string{"STORAGE_USERS_DRIVER_EOS_ENABLE_LOGGING"},
			Destination: &cfg.Reva.UserStorage.EOS.EnableLogging,
		},
		{
			EnvVars:     []string{"STORAGE_USERS_DRIVER_EOS_SHOW_HIDDEN_SYSFILES"},
			Destination: &cfg.Reva.UserStorage.EOS.ShowHiddenSysFiles,
		},
		{
			EnvVars:     []string{"STORAGE_USERS_DRIVER_EOS_FORCE_SINGLEUSER_MODE"},
			Destination: &cfg.Reva.UserStorage.EOS.ForceSingleUserMode,
		},
		{
			EnvVars:     []string{"STORAGE_USERS_DRIVER_EOS_USE_KEYTAB"},
			Destination: &cfg.Reva.UserStorage.EOS.UseKeytab,
		},
		{
			EnvVars:     []string{"STORAGE_USERS_DRIVER_EOS_SEC_PROTOCOL"},
			Destination: &cfg.Reva.UserStorage.EOS.SecProtocol,
		},
		{
			EnvVars:     []string{"STORAGE_USERS_DRIVER_EOS_KEYTAB"},
			Destination: &cfg.Reva.UserStorage.EOS.Keytab,
		},
		{
			EnvVars:     []string{"STORAGE_USERS_DRIVER_EOS_SINGLE_USERNAME"},
			Destination: &cfg.Reva.UserStorage.EOS.SingleUsername,
		},
		{
			EnvVars:     []string{"STORAGE_USERS_DRIVER_EOS_LAYOUT"},
			Destination: &cfg.Reva.UserStorage.EOS.UserLayout,
		},
		{
			EnvVars:     []string{"REVA_GATEWAY"},
			Destination: &cfg.Reva.UserStorage.EOS.GatewaySVC,
		},

		// driver local
		{
			EnvVars:     []string{"STORAGE_USERS_DRIVER_LOCAL_SHARE_FOLDER"},
			Destination: &cfg.Reva.UserStorage.Local.ShareFolder,
		},
		{
			EnvVars:     []string{"STORAGE_USERS_DRIVER_LOCAL_USER_LAYOUT"},
			Destination: &cfg.Reva.UserStorage.Local.UserLayout,
		},

		// driver ocis
		{
			EnvVars:     []string{"STORAGE_USERS_DRIVER_OCIS_LAYOUT"},
			Destination: &cfg.Reva.UserStorage.OCIS.UserLayout,
		},
		{
			EnvVars:     []string{"STORAGE_USERS_DRIVER_OCIS_SHARE_FOLDER"},
			Destination: &cfg.Reva.UserStorage.OCIS.ShareFolder,
		},
		{
			EnvVars:     []string{"STORAGE_USERS_DRIVER_OCIS_PERSONAL_SPACE_ALIAS_TEMPLATE"},
			Destination: &cfg.Reva.UserStorage.OCIS.PersonalSpaceAliasTemplate,
		},
		{
			EnvVars:     []string{"STORAGE_USERS_DRIVER_OCIS_GENERAL_SPACE_ALIAS_TEMPLATE"},
			Destination: &cfg.Reva.UserStorage.OCIS.GeneralSpaceAliasTemplate,
		},
		// driver owncloud sql
		{
			EnvVars:     []string{"STORAGE_USERS_DRIVER_OWNCLOUDSQL_DATADIR"},
			Destination: &cfg.Reva.UserStorage.OwnCloudSQL.Root,
		},
		{
			EnvVars:     []string{"STORAGE_USERS_DRIVER_OWNCLOUDSQL_UPLOADINFO_DIR"},
			Destination: &cfg.Reva.UserStorage.OwnCloudSQL.UploadInfoDir,
		},
		{
			EnvVars:     []string{"STORAGE_USERS_DRIVER_OWNCLOUDSQL_SHARE_FOLDER"},
			Destination: &cfg.Reva.UserStorage.OwnCloudSQL.ShareFolder,
		},
		{
			EnvVars:     []string{"STORAGE_USERS_DRIVER_OWNCLOUDSQL_LAYOUT"},
			Destination: &cfg.Reva.UserStorage.OwnCloudSQL.UserLayout,
		},
		{
			EnvVars:     []string{"STORAGE_USERS_DRIVER_OWNCLOUDSQL_DBUSERNAME"},
			Destination: &cfg.Reva.UserStorage.OwnCloudSQL.DBUsername,
		},
		{
			EnvVars:     []string{"STORAGE_USERS_DRIVER_OWNCLOUDSQL_DBPASSWORD"},
			Destination: &cfg.Reva.UserStorage.OwnCloudSQL.DBPassword,
		},
		{
			EnvVars:     []string{"STORAGE_USERS_DRIVER_OWNCLOUDSQL_DBHOST"},
			Destination: &cfg.Reva.UserStorage.OwnCloudSQL.DBHost,
		},
		{
			EnvVars:     []string{"STORAGE_USERS_DRIVER_OWNCLOUDSQL_DBPORT"},
			Destination: &cfg.Reva.UserStorage.OwnCloudSQL.DBPort,
		},
		{
			EnvVars:     []string{"STORAGE_USERS_DRIVER_OWNCLOUDSQL_DBNAME"},
			Destination: &cfg.Reva.UserStorage.OwnCloudSQL.DBName,
		},

		// driver s3
		{
			EnvVars:     []string{"STORAGE_USERS_DRIVER_S3_REGION"},
			Destination: &cfg.Reva.UserStorage.S3.Region,
		},
		{
			EnvVars:     []string{"STORAGE_USERS_DRIVER_S3_ACCESS_KEY"},
			Destination: &cfg.Reva.UserStorage.S3.AccessKey,
		},
		{
			EnvVars:     []string{"STORAGE_USERS_DRIVER_S3_SECRET_KEY"},
			Destination: &cfg.Reva.UserStorage.S3.SecretKey,
		},
		{
			EnvVars:     []string{"STORAGE_USERS_DRIVER_S3_ENDPOINT"},
			Destination: &cfg.Reva.UserStorage.S3.Endpoint,
		},
		{
			EnvVars:     []string{"STORAGE_USERS_DRIVER_S3_BUCKET"},
			Destination: &cfg.Reva.UserStorage.S3.Bucket,
		},

		// driver s3ng
		{
			EnvVars:     []string{"STORAGE_USERS_DRIVER_S3NG_ROOT"},
			Destination: &cfg.Reva.UserStorage.S3NG.Root,
		},
		{
			EnvVars:     []string{"STORAGE_USERS_DRIVER_S3NG_LAYOUT"},
			Destination: &cfg.Reva.UserStorage.S3NG.UserLayout,
		},
		{
			EnvVars:     []string{"STORAGE_USERS_DRIVER_S3NG_SHARE_FOLDER"},
			Destination: &cfg.Reva.UserStorage.S3NG.ShareFolder,
		},
		{
			EnvVars:     []string{"STORAGE_USERS_DRIVER_S3NG_PERSONAL_SPACE_ALIAS_TEMPLATE"},
			Destination: &cfg.Reva.UserStorage.S3NG.PersonalSpaceAliasTemplate,
		},
		{
			EnvVars:     []string{"STORAGE_USERS_DRIVER_S3NG_GENERAL_SPACE_ALIAS_TEMPLATE"},
			Destination: &cfg.Reva.UserStorage.S3NG.GeneralSpaceAliasTemplate,
		},
		{
			EnvVars:     []string{"STORAGE_USERS_DRIVER_S3NG_REGION"},
			Destination: &cfg.Reva.UserStorage.S3NG.Region,
		},
		{
			EnvVars:     []string{"STORAGE_USERS_DRIVER_S3NG_ACCESS_KEY"},
			Destination: &cfg.Reva.UserStorage.S3NG.AccessKey,
		},
		{
			EnvVars:     []string{"STORAGE_USERS_DRIVER_S3NG_SECRET_KEY"},
			Destination: &cfg.Reva.UserStorage.S3NG.SecretKey,
		},
		{
			EnvVars:     []string{"STORAGE_USERS_DRIVER_S3NG_ENDPOINT"},
			Destination: &cfg.Reva.UserStorage.S3NG.Endpoint,
		},
		{
			EnvVars:     []string{"STORAGE_USERS_DRIVER_S3NG_BUCKET"},
			Destination: &cfg.Reva.UserStorage.S3NG.Bucket,
		},

		// metadata driver eos
		{
			EnvVars:     []string{"STORAGE_METADATA_DRIVER_EOS_NAMESPACE"},
			Destination: &cfg.Reva.MetadataStorage.EOS.Root,
		},
		{
			EnvVars:     []string{"STORAGE_METADATA_DRIVER_EOS_SHADOW_NAMESPACE"},
			Destination: &cfg.Reva.MetadataStorage.EOS.ShadowNamespace,
		},
		{
			EnvVars:     []string{"STORAGE_METADATA_DRIVER_EOS_UPLOADS_NAMESPACE"},
			Destination: &cfg.Reva.MetadataStorage.EOS.UploadsNamespace,
		},
		{
			EnvVars:     []string{"STORAGE_METADATA_DRIVER_EOS_SHARE_FOLDER"},
			Destination: &cfg.Reva.MetadataStorage.EOS.ShareFolder,
		},
		{
			EnvVars:     []string{"STORAGE_METADATA_DRIVER_EOS_BINARY"},
			Destination: &cfg.Reva.MetadataStorage.EOS.EosBinary,
		},
		{
			EnvVars:     []string{"STORAGE_METADATA_DRIVER_EOS_XRDCOPY_BINARY"},
			Destination: &cfg.Reva.MetadataStorage.EOS.XrdcopyBinary,
		},
		{
			EnvVars:     []string{"STORAGE_METADATA_DRIVER_EOS_MASTER_URL"},
			Destination: &cfg.Reva.MetadataStorage.EOS.MasterURL,
		},
		{
			EnvVars:     []string{"STORAGE_METADATA_DRIVER_EOS_SLAVE_URL"},
			Destination: &cfg.Reva.MetadataStorage.EOS.SlaveURL,
		},
		{
			EnvVars:     []string{"STORAGE_METADATA_DRIVER_EOS_CACHE_DIRECTORY"},
			Destination: &cfg.Reva.MetadataStorage.EOS.CacheDirectory,
		},
		{
			EnvVars:     []string{"STORAGE_METADATA_DRIVER_EOS_ENABLE_LOGGING"},
			Destination: &cfg.Reva.MetadataStorage.EOS.EnableLogging,
		},
		{
			EnvVars:     []string{"STORAGE_METADATA_DRIVER_EOS_SHOW_HIDDEN_SYSFILES"},
			Destination: &cfg.Reva.MetadataStorage.EOS.ShowHiddenSysFiles,
		},
		{
			EnvVars:     []string{"STORAGE_METADATA_DRIVER_EOS_FORCE_SINGLEUSER_MODE"},
			Destination: &cfg.Reva.MetadataStorage.EOS.ForceSingleUserMode,
		},
		{
			EnvVars:     []string{"STORAGE_METADATA_DRIVER_EOS_USE_KEYTAB"},
			Destination: &cfg.Reva.MetadataStorage.EOS.UseKeytab,
		},
		{
			EnvVars:     []string{"STORAGE_METADATA_DRIVER_EOS_SEC_PROTOCOL"},
			Destination: &cfg.Reva.MetadataStorage.EOS.SecProtocol,
		},
		{
			EnvVars:     []string{"STORAGE_METADATA_DRIVER_EOS_KEYTAB"},
			Destination: &cfg.Reva.MetadataStorage.EOS.Keytab,
		},
		{
			EnvVars:     []string{"STORAGE_METADATA_DRIVER_EOS_SINGLE_USERNAME"},
			Destination: &cfg.Reva.MetadataStorage.EOS.SingleUsername,
		},
		{
			EnvVars:     []string{"STORAGE_METADATA_DRIVER_EOS_LAYOUT"},
			Destination: &cfg.Reva.MetadataStorage.EOS.UserLayout,
		},
		{
			EnvVars:     []string{"REVA_GATEWAY"},
			Destination: &cfg.Reva.MetadataStorage.EOS.GatewaySVC,
		},

		// metadata local driver
		{
			EnvVars:     []string{"STORAGE_METADATA_DRIVER_LOCAL_ROOT"},
			Destination: &cfg.Reva.MetadataStorage.Local.Root,
		},

		// metadata ocis driver
		{
			EnvVars:     []string{"STORAGE_METADATA_DRIVER_OCIS_LAYOUT"},
			Destination: &cfg.Reva.MetadataStorage.OCIS.UserLayout,
		},

		// metadata driver s3
		{
			EnvVars:     []string{"STORAGE_METADATA_DRIVER_S3_REGION"},
			Destination: &cfg.Reva.MetadataStorage.S3.Region,
		},
		{
			EnvVars:     []string{"STORAGE_METADATA_DRIVER_S3_ACCESS_KEY"},
			Destination: &cfg.Reva.MetadataStorage.S3.AccessKey,
		},
		{
			EnvVars:     []string{"STORAGE_METADATA_DRIVER_S3_SECRET_KEY"},
			Destination: &cfg.Reva.MetadataStorage.S3.SecretKey,
		},
		{
			EnvVars:     []string{"STORAGE_METADATA_DRIVER_S3_ENDPOINT"},
			Destination: &cfg.Reva.MetadataStorage.S3.Endpoint,
		},
		{
			EnvVars:     []string{"STORAGE_METADATA_DRIVER_S3_BUCKET"},
			Destination: &cfg.Reva.MetadataStorage.S3.Bucket,
		},

		// driver s3ng
		{
			EnvVars:     []string{"STORAGE_METADATA_DRIVER_S3NG_ROOT"},
			Destination: &cfg.Reva.MetadataStorage.S3NG.Root,
		},
		{
			EnvVars:     []string{"STORAGE_METADATA_DRIVER_S3NG_LAYOUT"},
			Destination: &cfg.Reva.MetadataStorage.S3NG.UserLayout,
		},
		{
			EnvVars:     []string{"STORAGE_METADATA_DRIVER_S3NG_REGION"},
			Destination: &cfg.Reva.MetadataStorage.S3NG.Region,
		},
		{
			EnvVars:     []string{"STORAGE_METADATA_DRIVER_S3NG_ACCESS_KEY"},
			Destination: &cfg.Reva.MetadataStorage.S3NG.AccessKey,
		},
		{
			EnvVars:     []string{"STORAGE_METADATA_DRIVER_S3NG_SECRET_KEY"},
			Destination: &cfg.Reva.MetadataStorage.S3NG.SecretKey,
		},
		{
			EnvVars:     []string{"STORAGE_METADATA_DRIVER_S3NG_ENDPOINT"},
			Destination: &cfg.Reva.MetadataStorage.S3NG.Endpoint,
		},
		{
			EnvVars:     []string{"STORAGE_METADATA_DRIVER_S3NG_BUCKET"},
			Destination: &cfg.Reva.MetadataStorage.S3NG.Bucket,
		},

		// permissions
		{
			EnvVars:     []string{"STORAGE_PERMISSIONS_ENDPOINT"},
			Destination: &cfg.Reva.Permissions.Endpoint,
		},

		// ocdav
		{
			EnvVars:     []string{"OCDAV_ADDR"},
			Destination: &cfg.OCDav.Addr,
		},
		{
			EnvVars:     []string{"OCDAV_DEBUG_ADDR"},
			Destination: &cfg.OCDav.DebugAddr,
		},
		{
			EnvVars:     []string{"OCDAV_PREFIX"},
			Destination: &cfg.OCDav.Prefix,
		},
		{
			EnvVars:     []string{"OCDAV_WEBDAV_NAMESPACE"},
			Destination: &cfg.OCDav.WebdavNamespace,
		},
		{
			EnvVars:     []string{"OCDAV_FILES_NAMESPACE"},
			Destination: &cfg.OCDav.FilesNamespace,
		},
		{
			EnvVars:     []string{"OCDAV_SHARES_NAMESPACE"},
			Destination: &cfg.OCDav.SharesNamespace,
		},
		{
			EnvVars:     []string{"OCIS_URL", "OCDAV_PUBLIC_URL"},
			Destination: &cfg.OCDav.PublicURL,
		},
		{
			EnvVars:     []string{"OCIS_INSECURE", "OCDAV_INSECURE"},
			Destination: &cfg.OCDav.Insecure,
		},
		{
			EnvVars:     []string{"OCIS_JWT_SECRET", "OCDAV_JWT_SECRET"},
			Destination: &cfg.OCDav.JWTSecret,
		},
	}
}<|MERGE_RESOLUTION|>--- conflicted
+++ resolved
@@ -158,23 +158,6 @@
 type FrontendPort struct {
 	Port
 
-<<<<<<< HEAD
-	AppProviderInsecure        bool       `ocisConfig:"app_provider_insecure"`
-	AppProviderPrefix          string     `ocisConfig:"app_provider_prefix"`
-	ArchiverInsecure           bool       `ocisConfig:"archiver_insecure"`
-	ArchiverPrefix             string     `ocisConfig:"archiver_prefix"`
-	DatagatewayPrefix          string     `ocisConfig:"data_gateway_prefix"`
-	Favorites                  bool       `ocisConfig:"favorites"`
-	ProjectSpaces              bool       `ocisConfig:"project_spaces"`
-	OCSPrefix                  string     `ocisConfig:"ocs_prefix"`
-	OCSSharePrefix             string     `ocisConfig:"ocs_share_prefix"`
-	OCSHomeNamespace           string     `ocisConfig:"ocs_home_namespace"`
-	PublicURL                  string     `ocisConfig:"public_url"`
-	OCSCacheWarmupDriver       string     `ocisConfig:"ocs_cache_warmup_driver"`
-	OCSAdditionalInfoAttribute string     `ocisConfig:"ocs_additional_info_attribute"`
-	OCSResourceInfoCacheTTL    int        `ocisConfig:"ocs_resource_info_cache_ttl"`
-	Middleware                 Middleware `ocisConfig:"middleware"`
-=======
 	AppProviderInsecure        bool       `yaml:"app_provider_insecure"`
 	AppProviderPrefix          string     `yaml:"app_provider_prefix"`
 	ArchiverInsecure           bool       `yaml:"archiver_insecure"`
@@ -182,8 +165,6 @@
 	DatagatewayPrefix          string     `yaml:"data_gateway_prefix"`
 	Favorites                  bool       `yaml:"favorites"`
 	ProjectSpaces              bool       `yaml:"project_spaces"`
-	OCDavInsecure              bool       `yaml:"ocdav_insecure"`
-	OCDavPrefix                string     `yaml:"ocdav_prefix"`
 	OCSPrefix                  string     `yaml:"ocs_prefix"`
 	OCSSharePrefix             string     `yaml:"ocs_share_prefix"`
 	OCSHomeNamespace           string     `yaml:"ocs_home_namespace"`
@@ -192,7 +173,6 @@
 	OCSAdditionalInfoAttribute string     `yaml:"ocs_additional_info_attribute"`
 	OCSResourceInfoCacheTTL    int        `yaml:"ocs_resource_info_cache_ttl"`
 	Middleware                 Middleware `yaml:"middleware"`
->>>>>>> 95763ddf
 }
 
 // Middleware configures reva middlewares.
@@ -450,31 +430,26 @@
 
 // OCDav defines the available ocdav configuration.
 type OCDav struct {
-<<<<<<< HEAD
 	// Addr to listen to with the http server for the ocdav service
-	Addr            string `ocisConfig:"addr"`
-	Prefix          string `ocisConfig:"prefix"`
-	WebdavNamespace string `ocisConfig:"webdav_namespace"`
-	FilesNamespace  string `ocisConfig:"files_namespace"`
-	SharesNamespace string `ocisConfig:"shares_namespace"`
+	Addr            string `yaml:"addr"`
+	Prefix          string `yaml:"prefix"`
+	WebdavNamespace string `yaml:"webdav_namespace"`
+	FilesNamespace  string `yaml:"files_namespace"`
+	SharesNamespace string `yaml:"shares_namespace"`
 	// PublicURL used to redirect /s/{token} URLs to
-	PublicURL string `ocisConfig:"public_url"`
+	PublicURL string `yaml:"public_url"`
 
 	// Addr to listen to with the debug http server
-	DebugAddr string `ocisConfig:"debug_addr"`
+	DebugAddr string `yaml:"debug_addr"`
 
 	// GatewaySVC to forward CS3 requests to TODO use registry
-	GatewaySVC string `ocisConfig:"gateway_svc"`
+	GatewaySVC string `yaml:"gateway_svc"`
 	// JWTSecret used to verify reva access token
-	JWTSecret string `ocisConfig:"jwt_secret"`
+	JWTSecret string `yaml:"jwt_secret"`
 	// Insecure certificates allowed when making requests to the gateway
-	Insecure bool `ocisConfig:"insecure"`
+	Insecure bool `yaml:"insecure"`
 	// Timeout in seconds when making requests to the gateway
-	Timeout int64 `ocisConfig:"timeout"`
-=======
-	WebdavNamespace   string `yaml:"webdav_namespace"`
-	DavFilesNamespace string `yaml:"dav_files_namespace"`
->>>>>>> 95763ddf
+	Timeout int64 `yaml:"timeout"`
 }
 
 // Archiver defines the available archiver configuration.
@@ -487,19 +462,6 @@
 // Reva defines the available reva configuration.
 type Reva struct {
 	// JWTSecret used to sign jwt tokens between services
-<<<<<<< HEAD
-	JWTSecret             string          `ocisConfig:"jwt_secret"`
-	SkipUserGroupsInToken bool            `ocisConfig:"skip_user_grooups_in_token"`
-	TransferSecret        string          `ocisConfig:"transfer_secret"`
-	TransferExpires       int             `ocisConfig:"transfer_expires"`
-	OIDC                  OIDC            `ocisConfig:"oidc"`
-	LDAP                  LDAP            `ocisConfig:"ldap"`
-	UserGroupRest         UserGroupRest   `ocisConfig:"user_group_rest"`
-	UserOwnCloudSQL       UserOwnCloudSQL `ocisConfig:"user_owncloud_sql"`
-	Archiver              Archiver        `ocisConfig:"archiver"`
-	UserStorage           StorageConfig   `ocisConfig:"user_storage"`
-	MetadataStorage       StorageConfig   `ocisConfig:"metadata_storage"`
-=======
 	JWTSecret             string          `yaml:"jwt_secret"`
 	SkipUserGroupsInToken bool            `yaml:"skip_user_grooups_in_token"`
 	TransferSecret        string          `yaml:"transfer_secret"`
@@ -508,11 +470,9 @@
 	LDAP                  LDAP            `yaml:"ldap"`
 	UserGroupRest         UserGroupRest   `yaml:"user_group_rest"`
 	UserOwnCloudSQL       UserOwnCloudSQL `yaml:"user_owncloud_sql"`
-	OCDav                 OCDav           `yaml:"ocdav"`
 	Archiver              Archiver        `yaml:"archiver"`
 	UserStorage           StorageConfig   `yaml:"user_storage"`
 	MetadataStorage       StorageConfig   `yaml:"metadata_storage"`
->>>>>>> 95763ddf
 	// Ports are used to configure which services to start on which port
 	Frontend          FrontendPort      `yaml:"frontend"`
 	DataGateway       DataGatewayPort   `yaml:"data_gateway"`
@@ -537,13 +497,8 @@
 	// Services and Ports will be ignored if this is used
 	Configs map[string]interface{} `yaml:"configs"`
 	// chunking and resumable upload config (TUS)
-<<<<<<< HEAD
-	UploadMaxChunkSize       int    `ocisConfig:"upload_max_chunk_size"`
-	UploadHTTPMethodOverride string `ocisConfig:"upload_http_method_override"`
-=======
-	UploadMaxChunkSize       int    `yaml:"uppload_max_chunk_size"`
+	UploadMaxChunkSize       int    `yaml:"upload_max_chunk_size"`
 	UploadHTTPMethodOverride string `yaml:"upload_http_method_override"`
->>>>>>> 95763ddf
 	// checksumming capabilities
 	ChecksumSupportedTypes      []string `yaml:"checksum_supported_types"`
 	ChecksumPreferredUploadType string   `yaml:"checksum_preferred_upload_type"`
@@ -568,22 +523,13 @@
 type Config struct {
 	*shared.Commons
 
-<<<<<<< HEAD
-	File    string      `ocisConfig:"file"`
-	Log     *shared.Log `ocisConfig:"log"`
-	Debug   Debug       `ocisConfig:"debug"`
-	OCDav   OCDav       `ocisConfig:"ocdav"`
-	Reva    Reva        `ocisConfig:"reva"`
-	Tracing Tracing     `ocisConfig:"tracing"`
-	Asset   Asset       `ocisConfig:"asset"`
-=======
 	File    string      `yaml:"file"`
 	Log     *shared.Log `yaml:"log"`
 	Debug   Debug       `yaml:"debug"`
+	OCDav   OCDav       `yaml:"ocdav"`
 	Reva    Reva        `yaml:"reva"`
 	Tracing Tracing     `yaml:"tracing"`
 	Asset   Asset       `yaml:"asset"`
->>>>>>> 95763ddf
 }
 
 // New initializes a new configuration with or without defaults.
