package svc

import (
	"context"
	"encoding/json"
	"fmt"
	"math"
	"net/http"
	"net/url"
	"path"
	"strconv"
	"strings"
	"time"

	"github.com/CiscoM31/godata"
	gateway "github.com/cs3org/go-cs3apis/cs3/gateway/v1beta1"
	cs3rpc "github.com/cs3org/go-cs3apis/cs3/rpc/v1beta1"
	v1beta11 "github.com/cs3org/go-cs3apis/cs3/rpc/v1beta1"
	provider "github.com/cs3org/go-cs3apis/cs3/storage/provider/v1beta1"
	storageprovider "github.com/cs3org/go-cs3apis/cs3/storage/provider/v1beta1"
	types "github.com/cs3org/go-cs3apis/cs3/types/v1beta1"
	ctxpkg "github.com/cs3org/reva/pkg/ctx"
	"github.com/go-chi/render"
	"github.com/owncloud/ocis/graph/pkg/service/v0/errorcode"
	"github.com/owncloud/ocis/ocis-pkg/service/grpc"
	sproto "github.com/owncloud/ocis/settings/pkg/proto/v0"
	settingsSvc "github.com/owncloud/ocis/settings/pkg/service/v0"
	msgraph "github.com/owncloud/open-graph-api-go"
)

// GetDrives implements the Service interface.
func (g Graph) GetDrives(w http.ResponseWriter, r *http.Request) {
	g.logger.Info().Msg("Calling GetDrives")
	ctx := r.Context()

	client, err := g.GetClient()
	if err != nil {
		g.logger.Err(err).Msg("error getting grpc client")
		errorcode.GeneralException.Render(w, r, http.StatusInternalServerError, err.Error())
		return
	}

	res, err := client.ListStorageSpaces(ctx, &storageprovider.ListStorageSpacesRequest{
		// TODO add filters?
	})
	switch {
	case err != nil:
		g.logger.Error().Err(err).Msg("error sending list storage spaces grpc request")
		errorcode.ServiceNotAvailable.Render(w, r, http.StatusInternalServerError, err.Error())
		return
	case res.Status.Code != cs3rpc.Code_CODE_OK:
		if res.Status.Code == cs3rpc.Code_CODE_NOT_FOUND {
			// return an empty list
			render.Status(r, http.StatusOK)
			render.JSON(w, r, &listResponse{})
			return
		}
		g.logger.Error().Err(err).Msg("error sending list storage spaces grpc request")
		errorcode.GeneralException.Render(w, r, http.StatusInternalServerError, res.Status.Message)
		return
	}

	wdu, err := url.Parse(g.config.Spaces.WebDavBase)
	if err != nil {
		g.logger.Error().Err(err).Msg("error parsing url")
		errorcode.GeneralException.Render(w, r, http.StatusInternalServerError, err.Error())
		return
	}
	files, err := g.formatDrives(ctx, wdu, res.StorageSpaces)
	if err != nil {
		g.logger.Error().Err(err).Msg("error encoding response as json")
		errorcode.GeneralException.Render(w, r, http.StatusInternalServerError, err.Error())
		return
	}

	render.Status(r, http.StatusOK)
	render.JSON(w, r, &listResponse{Value: files})
}

// GetRootDriveChildren implements the Service interface.
func (g Graph) GetRootDriveChildren(w http.ResponseWriter, r *http.Request) {
	g.logger.Info().Msg("Calling GetRootDriveChildren")
	ctx := r.Context()

	client, err := g.GetClient()
	if err != nil {
		g.logger.Error().Err(err).Msg("could not get client")
		errorcode.ServiceNotAvailable.Render(w, r, http.StatusInternalServerError, err.Error())
		return
	}

	res, err := client.GetHome(ctx, &storageprovider.GetHomeRequest{})
	switch {
	case err != nil:
		g.logger.Error().Err(err).Msg("error sending get home grpc request")
		errorcode.ServiceNotAvailable.Render(w, r, http.StatusInternalServerError, err.Error())
		return
	case res.Status.Code != cs3rpc.Code_CODE_OK:
		if res.Status.Code == cs3rpc.Code_CODE_NOT_FOUND {
			errorcode.ItemNotFound.Render(w, r, http.StatusNotFound, res.Status.Message)
			return
		}
		g.logger.Error().Err(err).Msg("error sending get home grpc request")
		errorcode.GeneralException.Render(w, r, http.StatusInternalServerError, res.Status.Message)
		return
	}

	lRes, err := client.ListContainer(ctx, &storageprovider.ListContainerRequest{
		Ref: &storageprovider.Reference{
			Path: res.Path,
		},
	})
	switch {
	case err != nil:
		g.logger.Error().Err(err).Msg("error sending list container grpc request")
		errorcode.ServiceNotAvailable.Render(w, r, http.StatusInternalServerError, err.Error())
		return
	case res.Status.Code != cs3rpc.Code_CODE_OK:
		if res.Status.Code == cs3rpc.Code_CODE_NOT_FOUND {
			errorcode.ItemNotFound.Render(w, r, http.StatusNotFound, res.Status.Message)
			return
		}
		if res.Status.Code == cs3rpc.Code_CODE_PERMISSION_DENIED {
			// TODO check if we should return 404 to not disclose existing items
			errorcode.AccessDenied.Render(w, r, http.StatusForbidden, res.Status.Message)
			return
		}
		g.logger.Error().Err(err).Msg("error sending list container grpc request")
		errorcode.GeneralException.Render(w, r, http.StatusInternalServerError, res.Status.Message)
		return
	}

	files, err := formatDriveItems(lRes.Infos)
	if err != nil {
		g.logger.Error().Err(err).Msg("error encoding response as json")
		errorcode.GeneralException.Render(w, r, http.StatusInternalServerError, err.Error())
		return
	}

	render.Status(r, http.StatusOK)
	render.JSON(w, r, &listResponse{Value: files})
}

// CreateDrive creates a storage drive (space).
func (g Graph) CreateDrive(w http.ResponseWriter, r *http.Request) {
	us, ok := ctxpkg.ContextGetUser(r.Context())
	if !ok {
		errorcode.GeneralException.Render(w, r, http.StatusUnauthorized, "invalid user")
		return
	}

	s := sproto.NewPermissionService("com.owncloud.api.settings", grpc.DefaultClient)

	_, err := s.GetPermissionByID(r.Context(), &sproto.GetPermissionByIDRequest{
		PermissionId: settingsSvc.CreateSpacePermissionID,
	})
	if err != nil {
		// if the permission is not existing for the user in context we can assume we don't have it. Return 401.
		errorcode.GeneralException.Render(w, r, http.StatusUnauthorized, "insufficient permissions to create a space.")
		return
	}

	client, err := g.GetClient()
	if err != nil {
		errorcode.GeneralException.Render(w, r, http.StatusInternalServerError, err.Error())
		return
	}
	drive := msgraph.Drive{}
	if err := json.NewDecoder(r.Body).Decode(&drive); err != nil {
		errorcode.GeneralException.Render(w, r, http.StatusBadRequest, "invalid schema definition")
		return
	}
	spaceName := *drive.Name
	if spaceName == "" {
		errorcode.GeneralException.Render(w, r, http.StatusInternalServerError, "invalid name")
		return
	}

	var driveType string
	if drive.DriveType != nil {
		driveType = *drive.DriveType
	}
	switch driveType {
	case "", "project":
		driveType = "project"
	default:
		errorcode.GeneralException.Render(w, r, http.StatusBadRequest, fmt.Sprintf("drives of type %s cannot be created via this api", driveType))
		return
	}

	csr := provider.CreateStorageSpaceRequest{
		Owner: us,
		Type:  driveType,
		Name:  spaceName,
		Quota: getQuota(drive.Quota, g.config.Spaces.DefaultQuota),
	}

	resp, err := client.CreateStorageSpace(r.Context(), &csr)
	if err != nil {
		errorcode.GeneralException.Render(w, r, http.StatusInternalServerError, err.Error())
		return
	}

	if resp.GetStatus().GetCode() != v1beta11.Code_CODE_OK {
		errorcode.GeneralException.Render(w, r, http.StatusInternalServerError, "")
		return
	}

	wdu, err := url.Parse(g.config.Spaces.WebDavBase)
	if err != nil {
		g.logger.Error().Err(err).Msg("error parsing url")
		errorcode.GeneralException.Render(w, r, http.StatusInternalServerError, err.Error())
		return
	}

	newDrive, err := cs3StorageSpaceToDrive(wdu, resp.StorageSpace)
	if err != nil {
		g.logger.Error().Err(err).Msg("error parsing url")
		errorcode.GeneralException.Render(w, r, http.StatusInternalServerError, err.Error())
		return
	}
	render.Status(r, http.StatusCreated)
	render.JSON(w, r, newDrive)
}

func (g Graph) UpdateDrive(w http.ResponseWriter, r *http.Request) {
	// wildcards however addressed here is not yet supported. We want to address drives by their unique
	// identifiers. Any open queries need to be implemented. Same applies for sub-entities.
	// For further reading: http://docs.oasis-open.org/odata/odata/v4.01/odata-v4.01-part2-url-conventions.html#sec_AddressingaSubsetofaCollection

	// strip "/graph/v1.0/" out and parse the rest. This is how godata input is expected.
	//https://github.com/CiscoM31/godata/blob/d70e191d2908191623be84401fecc40d6af4afde/url_parser_test.go#L10
	sanitized := strings.TrimPrefix(r.URL.Path, "/graph/v1.0/")

	req, err := godata.ParseRequest(sanitized, r.URL.Query(), true)
	if err != nil {
		errorcode.GeneralException.Render(w, r, http.StatusBadRequest, err.Error())
		return
	}

	if req.FirstSegment.Identifier.Get() == "" {
		errorcode.GeneralException.Render(w, r, http.StatusBadRequest, "identifier cannot be empty")
		return
	}

	drive := msgraph.Drive{}
	if err = json.NewDecoder(r.Body).Decode(&drive); err != nil {
		errorcode.GeneralException.Render(w, r, http.StatusBadRequest, fmt.Sprintf("invalid request body: %v", r.Body))
		return
	}

	identifierParts := strings.Split(req.FirstSegment.Identifier.Get(), "!")
	if len(identifierParts) != 2 {
		errorcode.GeneralException.Render(w, r, http.StatusBadRequest, fmt.Sprintf("invalid resource id: %v", req.FirstSegment.Identifier.Get()))
		w.WriteHeader(http.StatusInternalServerError)
		return
	}

	storageID, opaqueID := identifierParts[0], identifierParts[1]

	client, err := g.GetClient()
	if err != nil {
		errorcode.GeneralException.Render(w, r, http.StatusInternalServerError, err.Error())
		return
	}

	updateSpaceRequest := &provider.UpdateStorageSpaceRequest{
		// Prepare the object to apply the diff from. The properties on StorageSpace will overwrite
		// the original storage space.
		StorageSpace: &provider.StorageSpace{
			Root: &provider.ResourceId{
				StorageId: storageID,
				OpaqueId:  opaqueID,
			},
			Name: *drive.Name,
		},
	}

	if drive.Quota.HasTotal() {
		updateSpaceRequest.StorageSpace.Quota = &storageprovider.Quota{
			QuotaMaxBytes: uint64(*drive.Quota.Total),
		}
	}

	resp, err := client.UpdateStorageSpace(r.Context(), updateSpaceRequest)
	if err != nil {
		w.WriteHeader(http.StatusInternalServerError)
		return
	}

	if resp.GetStatus().GetCode() != v1beta11.Code_CODE_OK {
		errorcode.GeneralException.Render(w, r, http.StatusInternalServerError, "")
		return
	}

	w.WriteHeader(http.StatusNoContent)
}

func cs3TimestampToTime(t *types.Timestamp) time.Time {
	return time.Unix(int64(t.Seconds), int64(t.Nanos))
}

func cs3ResourceToDriveItem(res *storageprovider.ResourceInfo) (*msgraph.DriveItem, error) {
	size := new(int64)
	*size = int64(res.Size) // uint64 -> int :boom:
	name := path.Base(res.Path)

	driveItem := &msgraph.DriveItem{
		BaseItem: msgraph.BaseItem{
			Entity: msgraph.Entity{
				Id: &res.Id.OpaqueId,
			},
			Name: &name,
			ETag: &res.Etag,
		},
		Size: size,
	}
	if res.Mtime != nil {
		lastModified := cs3TimestampToTime(res.Mtime)
		driveItem.BaseItem.LastModifiedDateTime = &lastModified
	}
	if res.Type == storageprovider.ResourceType_RESOURCE_TYPE_FILE {
		driveItem.File = &msgraph.OpenGraphFile{ // FIXME We cannot use msgraph.File here because the openapi codegenerator autodetects 'File' as a go type ...
			MimeType: &res.MimeType,
		}
	}
	if res.Type == storageprovider.ResourceType_RESOURCE_TYPE_CONTAINER {
		driveItem.Folder = &msgraph.Folder{}
	}
	return driveItem, nil
}

func formatDriveItems(mds []*storageprovider.ResourceInfo) ([]*msgraph.DriveItem, error) {
	responses := make([]*msgraph.DriveItem, 0, len(mds))
	for i := range mds {
		res, err := cs3ResourceToDriveItem(mds[i])
		if err != nil {
			return nil, err
		}
		responses = append(responses, res)
	}

	return responses, nil
}

func cs3StorageSpaceToDrive(baseURL *url.URL, space *storageprovider.StorageSpace) (*msgraph.Drive, error) {
	rootID := space.Root.StorageId + "!" + space.Root.OpaqueId
	drive := &msgraph.Drive{
		BaseItem: msgraph.BaseItem{
			Entity: msgraph.Entity{
				Id: &space.Id.OpaqueId,
			},
			Name: &space.Name,
			//"createdDateTime": "string (timestamp)", // TODO read from StorageSpace ... needs Opaque for now
			//"description": "string", // TODO read from StorageSpace ... needs Opaque for now
		},
		Owner: &msgraph.IdentitySet{
			User: &msgraph.Identity{
				Id: &space.Owner.Id.OpaqueId,
				// DisplayName: , TODO read and cache from users provider
			},
		},

		DriveType: &space.SpaceType,
		Root: &msgraph.DriveItem{
			BaseItem: msgraph.BaseItem{
				Entity: msgraph.Entity{
					Id: &rootID,
				},
			},
		},
	}

	if baseURL != nil {
		// TODO read from StorageSpace ... needs Opaque for now
		// TODO how do we build the url?
		// for now: read from request
		webDavURL := baseURL.String() + rootID
		drive.Root.WebDavUrl = &webDavURL
	}

	if space.Mtime != nil {
		lastModified := cs3TimestampToTime(space.Mtime)
		drive.BaseItem.LastModifiedDateTime = &lastModified
	}
	if space.Quota != nil {
		var t int64
		if space.Quota.QuotaMaxBytes > math.MaxInt64 {
			t = math.MaxInt64
		} else {
			t = int64(space.Quota.QuotaMaxBytes)
		}
		drive.Quota = &msgraph.Quota{
			Total: &t,
		}
	}
	// FIXME use coowner from https://github.com/owncloud/open-graph-api

	return drive, nil
}

func (g Graph) formatDrives(ctx context.Context, baseURL *url.URL, mds []*storageprovider.StorageSpace) ([]*msgraph.Drive, error) {
	responses := make([]*msgraph.Drive, 0, len(mds))
	for i := range mds {
		res, err := cs3StorageSpaceToDrive(baseURL, mds[i])
		if err != nil {
			return nil, err
		}
		qta, err := g.getDriveQuota(ctx, mds[i])
		if err != nil {
			return nil, err
		}
		res.Quota = &qta
		responses = append(responses, res)
	}

	return responses, nil
}

<<<<<<< HEAD
func (g Graph) getDriveQuota(ctx context.Context, space *storageprovider.StorageSpace) (msgraph.Quota, error) {
	client, err := g.GetClient()

	req := &gateway.GetQuotaRequest{
		Ref: &provider.Reference{
			ResourceId: &provider.ResourceId{
				StorageId: space.Root.StorageId,
				OpaqueId:  space.Root.OpaqueId,
			},
			Path: ".",
		},
	}
	res, err := client.GetQuota(ctx, req)
	switch {
	case err != nil:
		g.logger.Error().Err(err).Msg("error sending get quota grpc request")
		return msgraph.Quota{}, err
	case res.Status.Code != cs3rpc.Code_CODE_OK:
		g.logger.Error().Err(err).Msg("error sending sending get quota grpc request")
		return msgraph.Quota{}, err
	}

	total := int64(res.TotalBytes)

	used := int64(res.UsedBytes)
	remaining := total - used
	qta := msgraph.Quota{
		Remaining: &remaining,
		Total:     &total,
		Used:      &used,
	}

	return qta, nil
=======
func getQuota(quota *msgraph.Quota, defaultQuota string) *provider.Quota {
	switch {
	case quota != nil && quota.Total != nil:
		if q := *quota.Total; q >= 0 {
			return &provider.Quota{QuotaMaxBytes: uint64(q)}
		}
		fallthrough
	case defaultQuota != "":
		if q, err := strconv.ParseInt(defaultQuota, 10, 64); err == nil && q >= 0 {
			return &provider.Quota{QuotaMaxBytes: uint64(q)}
		}
		fallthrough
	default:
		return nil
	}

>>>>>>> ce136b49
}<|MERGE_RESOLUTION|>--- conflicted
+++ resolved
@@ -417,7 +417,6 @@
 	return responses, nil
 }
 
-<<<<<<< HEAD
 func (g Graph) getDriveQuota(ctx context.Context, space *storageprovider.StorageSpace) (msgraph.Quota, error) {
 	client, err := g.GetClient()
 
@@ -451,22 +450,4 @@
 	}
 
 	return qta, nil
-=======
-func getQuota(quota *msgraph.Quota, defaultQuota string) *provider.Quota {
-	switch {
-	case quota != nil && quota.Total != nil:
-		if q := *quota.Total; q >= 0 {
-			return &provider.Quota{QuotaMaxBytes: uint64(q)}
-		}
-		fallthrough
-	case defaultQuota != "":
-		if q, err := strconv.ParseInt(defaultQuota, 10, 64); err == nil && q >= 0 {
-			return &provider.Quota{QuotaMaxBytes: uint64(q)}
-		}
-		fallthrough
-	default:
-		return nil
-	}
-
->>>>>>> ce136b49
 }