package config

import (
	"context"

	"github.com/owncloud/ocis/ocis-pkg/shared"
)

// Config combines all available configuration parts.
type Config struct {
	*shared.Commons `yaml:"-"`

	Service Service `yaml:"-"`

	Tracing *Tracing `yaml:"tracing"`
	Log     *Log     `yaml:"log"`
	Debug   Debug    `yaml:"debug"`

	HTTP HTTP `yaml:"http"`

	Reva Reva `yaml:"reva"`

	Policies              []Policy        `yaml:"policies"`
	OIDC                  OIDC            `yaml:"oidc"`
	TokenManager          TokenManager    `yaml:"token_manager"`
	PolicySelector        *PolicySelector `yaml:"policy_selector"`
	PreSignedURL          PreSignedURL    `yaml:"pre_signed_url"`
	AccountBackend        string          `yaml:"account_backend" env:"PROXY_ACCOUNT_BACKEND_TYPE"`
	UserOIDCClaim         string          `yaml:"user_oidc_claim" env:"PROXY_USER_OIDC_CLAIM"`
	UserCS3Claim          string          `yaml:"user_cs3_claim" env:"PROXY_USER_CS3_CLAIM"`
	MachineAuthAPIKey     string          `yaml:"machine_auth_api_key" env:"OCIS_MACHINE_AUTH_API_KEY;PROXY_MACHINE_AUTH_API_KEY"`
	AutoprovisionAccounts bool            `yaml:"auto_provision_accounts" env:"PROXY_AUTOPROVISION_ACCOUNTS"`
	EnableBasicAuth       bool            `yaml:"enable_basic_auth" env:"PROXY_ENABLE_BASIC_AUTH"`
	InsecureBackends      bool            `yaml:"insecure_backends" env:"PROXY_INSECURE_BACKENDS"`
	AuthMiddleware        AuthMiddleware  `yaml:"auth_middleware"`

	Context context.Context `yaml:"-"`
}

// Policy enables us to use multiple directors.
type Policy struct {
	Name   string  `yaml:"name"`
	Routes []Route `yaml:"routes"`
}

// Route defines forwarding routes
type Route struct {
<<<<<<< HEAD
	Type RouteType `ocisConfig:"type"`
	// Method optionally limits the route to this HTTP method
	Method      string `ocisConfig:"method"`
	Endpoint    string `ocisConfig:"endpoint"`
	Backend     string `ocisConfig:"backend"`
	ApacheVHost bool   `ocisConfig:"apache-vhost"`
=======
	Type     RouteType `yaml:"type"`
	Endpoint string    `yaml:"endpoint"`
	// Backend is a static URL to forward the request to
	Backend string `yaml:"backend"`
	// Service name to look up in the registry
	Service     string `yaml:"service"`
	ApacheVHost bool   `yaml:"apache-vhost"`
>>>>>>> 4343cf3d
}

// RouteType defines the type of a route
type RouteType string

const (
	// PrefixRoute are routes matched by a prefix
	PrefixRoute RouteType = "prefix"
	// QueryRoute are routes matched by a prefix and query parameters
	QueryRoute RouteType = "query"
	// RegexRoute are routes matched by a pattern
	RegexRoute RouteType = "regex"
	// DefaultRouteType is the PrefixRoute
	DefaultRouteType RouteType = PrefixRoute
)

var (
	// RouteTypes is an array of the available route types
	RouteTypes = []RouteType{QueryRoute, RegexRoute, PrefixRoute}
)

// AuthMiddleware configures the proxy http auth middleware.
type AuthMiddleware struct {
	CredentialsByUserAgent map[string]string `yaml:"credentials_by_user_agent"`
}

// OIDC is the config for the OpenID-Connect middleware. If set the proxy will try to authenticate every request
// with the configured oidc-provider
type OIDC struct {
	Issuer        string        `yaml:"issuer" env:"OCIS_URL;PROXY_OIDC_ISSUER"`
	Insecure      bool          `yaml:"insecure" env:"OCIS_INSECURE;PROXY_OIDC_INSECURE"`
	UserinfoCache UserinfoCache `yaml:"user_info_cache"`
}

// UserinfoCache is a TTL cache configuration.
type UserinfoCache struct {
	Size int `yaml:"size" env:"PROXY_OIDC_USERINFO_CACHE_SIZE"`
	TTL  int `yaml:"ttl" env:"PROXY_OIDC_USERINFO_CACHE_TTL"`
}

// PolicySelector is the toplevel-configuration for different selectors
type PolicySelector struct {
	Static    *StaticSelectorConf    `yaml:"static"`
	Migration *MigrationSelectorConf `yaml:"migration"`
	Claims    *ClaimsSelectorConf    `yaml:"claims"`
	Regex     *RegexSelectorConf     `yaml:"regex"`
}

// StaticSelectorConf is the config for the static-policy-selector
type StaticSelectorConf struct {
	Policy string `yaml:"policy"`
}

// TokenManager is the config for using the reva token manager
type TokenManager struct {
	JWTSecret string `yaml:"jwt_secret" env:"OCIS_JWT_SECRET;PROXY_JWT_SECRET"`
}

// PreSignedURL is the config for the presigned url middleware
type PreSignedURL struct {
	AllowedHTTPMethods []string `yaml:"allowed_http_methods"`
	Enabled            bool     `yaml:"enabled" env:"PROXY_ENABLE_PRESIGNEDURLS"`
}

// MigrationSelectorConf is the config for the migration-selector
type MigrationSelectorConf struct {
	AccFoundPolicy        string `yaml:"acc_found_policy"`
	AccNotFoundPolicy     string `yaml:"acc_not_found_policy"`
	UnauthenticatedPolicy string `yaml:"unauthenticated_policy"`
}

// ClaimsSelectorConf is the config for the claims-selector
type ClaimsSelectorConf struct {
	DefaultPolicy         string `yaml:"default_policy"`
	UnauthenticatedPolicy string `yaml:"unauthenticated_policy"`
	SelectorCookieName    string `yaml:"selector_cookie_name"`
}

// RegexSelectorConf is the config for the regex-selector
type RegexSelectorConf struct {
	DefaultPolicy         string          `yaml:"default_policy"`
	MatchesPolicies       []RegexRuleConf `yaml:"matches_policies"`
	UnauthenticatedPolicy string          `yaml:"unauthenticated_policy"`
	SelectorCookieName    string          `yaml:"selector_cookie_name"`
}

type RegexRuleConf struct {
	Priority int    `yaml:"priority"`
	Property string `yaml:"property"`
	Match    string `yaml:"match"`
	Policy   string `yaml:"policy"`
}<|MERGE_RESOLUTION|>--- conflicted
+++ resolved
@@ -45,22 +45,15 @@
 
 // Route defines forwarding routes
 type Route struct {
-<<<<<<< HEAD
-	Type RouteType `ocisConfig:"type"`
+	Type RouteType `yaml:"type"`
 	// Method optionally limits the route to this HTTP method
-	Method      string `ocisConfig:"method"`
-	Endpoint    string `ocisConfig:"endpoint"`
-	Backend     string `ocisConfig:"backend"`
-	ApacheVHost bool   `ocisConfig:"apache-vhost"`
-=======
-	Type     RouteType `yaml:"type"`
-	Endpoint string    `yaml:"endpoint"`
+	Method   string `yaml:"method"`
+	Endpoint string `yaml:"endpoint"`
 	// Backend is a static URL to forward the request to
 	Backend string `yaml:"backend"`
 	// Service name to look up in the registry
 	Service     string `yaml:"service"`
 	ApacheVHost bool   `yaml:"apache-vhost"`
->>>>>>> 4343cf3d
 }
 
 // RouteType defines the type of a route
