--- conflicted
+++ resolved
@@ -123,10 +123,7 @@
 	AccountBackend        string
 	UserOIDCClaim         string
 	UserCS3Claim          string
-<<<<<<< HEAD
-=======
 	MachineAuthAPIKey     string
->>>>>>> f36017f1
 	AutoprovisionAccounts bool
 	EnableBasicAuth       bool
 	InsecureBackends      bool
