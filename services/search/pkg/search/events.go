package search

import (
	"context"
	"sync"
	"time"

	gateway "github.com/cs3org/go-cs3apis/cs3/gateway/v1beta1"
	user "github.com/cs3org/go-cs3apis/cs3/identity/user/v1beta1"
	provider "github.com/cs3org/go-cs3apis/cs3/storage/provider/v1beta1"
	"github.com/cs3org/reva/v2/pkg/events"
	"github.com/cs3org/reva/v2/pkg/storagespace"
	"github.com/owncloud/ocis/v2/ocis-pkg/log"
	"github.com/owncloud/ocis/v2/services/search/pkg/config"
	"github.com/owncloud/ocis/v2/services/search/pkg/content"
	"github.com/owncloud/ocis/v2/services/search/pkg/engine"
	"github.com/owncloud/ocis/v2/services/search/pkg/indexer"
)

// SpaceDebouncer debounces operations on spaces for a configurable amount of time
type SpaceDebouncer struct {
	after   time.Duration
	f       func(id *provider.StorageSpaceId, userID *user.UserId)
	pending map[string]*time.Timer

	mutex sync.Mutex
}

// NewSpaceDebouncer returns a new SpaceDebouncer instance
func NewSpaceDebouncer(d time.Duration, f func(id *provider.StorageSpaceId, userID *user.UserId)) *SpaceDebouncer {
	return &SpaceDebouncer{
		after:   d,
		f:       f,
		pending: map[string]*time.Timer{},
	}
}

// Debounce restars the debounce timer for the given space
func (d *SpaceDebouncer) Debounce(id *provider.StorageSpaceId, userID *user.UserId) {
	d.mutex.Lock()
	defer d.mutex.Unlock()

	if t := d.pending[id.OpaqueId]; t != nil {
		t.Stop()
	}

	d.pending[id.OpaqueId] = time.AfterFunc(d.after, func() {
		d.f(id, userID)
	})
}

type eventHandler struct {
	logger    log.Logger
	engine    engine.Engine
	gateway   gateway.GatewayAPIClient
	extractor content.Extractor
	indexer   indexer.Indexer
	secret    string

	indexSpaceDebouncer *SpaceDebouncer
}

// HandleEvents listens to the needed events,
// it handles the whole resource indexing livecycle.
func HandleEvents(eng engine.Engine, extractor content.Extractor, gw gateway.GatewayAPIClient, bus events.Consumer, indexer indexer.Indexer, logger log.Logger, cfg *config.Config) error {
	evts := []events.Unmarshaller{
		events.ItemTrashed{},
		events.ItemRestored{},
		events.ItemMoved{},
		events.ContainerCreated{},
		events.FileTouched{},
		events.FileVersionRestored{},
		events.TagsAdded{},
		events.TagsRemoved{},
	}

	if cfg.Events.AsyncUploads {
		evts = append(evts, events.UploadReady{})
	} else {
		evts = append(evts, events.FileUploaded{})
	}

	ch, err := events.Consume(bus, "search", evts...)
	if err != nil {
		return err
	}

<<<<<<< HEAD
	go func(eh *eventHandler, ch <-chan interface{}) {
		for e := range ch {
			eh.logger.Debug().Interface("event", e).Msg("updating index")

			switch ev := e.(type) {
			case events.ItemTrashed:
				eh.trashItem(ev.ID)
				eh.reindexSpace(ev, ev.Ref, ev.Executant, ev.SpaceOwner)
			case events.ItemMoved:
				eh.moveItem(ev.Ref, ev.Executant)
				eh.reindexSpace(ev, ev.Ref, ev.Executant, ev.SpaceOwner)
			case events.ItemRestored:
				eh.restoreItem(ev.Ref, ev.Executant)
				eh.reindexSpace(ev, ev.Ref, ev.Executant, ev.SpaceOwner)
			case events.ContainerCreated:
				eh.reindexSpace(ev, ev.Ref, ev.Executant, ev.SpaceOwner)
			case events.FileTouched:
				eh.reindexSpace(ev, ev.Ref, ev.Executant, ev.SpaceOwner)
			case events.FileVersionRestored:
				eh.reindexSpace(ev, ev.Ref, ev.Executant, ev.SpaceOwner)
			case events.FileUploaded:
				eh.reindexSpace(ev, ev.Ref, ev.Executant, ev.SpaceOwner)
			case events.UploadReady:
				eh.reindexSpace(ev, ev.FileRef, ev.ExecutingUser.Id, ev.SpaceOwner)
			case events.TagsAdded:
				eh.reindexSpace(ev, ev.Ref, ev.Executant, ev.SpaceOwner)
			case events.TagsRemoved:
				eh.reindexSpace(ev, ev.Ref, ev.Executant, ev.SpaceOwner)
			}
		}
	}(
		&eventHandler{
			logger:    logger,
			engine:    eng,
			secret:    cfg.MachineAuthAPIKey,
			gateway:   gw,
			extractor: extractor,
			indexer:   indexer,
			indexSpaceDebouncer: NewSpaceDebouncer(50*time.Millisecond, func(id *provider.StorageSpaceId, userID *user.UserId) {
				err := indexer.IndexSpace(context.Background(), id, userID)
				if err != nil {
					logger.Error().Err(err).Interface("spaceID", id).Interface("userID", userID).Msg("error while indexing a space")
				}
			}),
		},
		ch,
	)
=======
	if cfg.Events.NumConsumers == 0 {
		cfg.Events.NumConsumers = 1
	}

	for i := 0; i < cfg.Events.NumConsumers; i++ {
		go func(eh *eventHandler, ch <-chan interface{}) {
			for e := range ch {
				eh.logger.Debug().Interface("event", e).Msg("updating index")

				switch ev := e.(type) {
				case events.ItemTrashed:
					eh.trashItem(ev.ID)
				case events.ItemMoved:
					eh.moveItem(ev.Ref, ev.Executant)
				case events.ItemRestored:
					eh.restoreItem(ev.Ref, ev.Executant)
				case events.ContainerCreated:
					eh.upsertItem(ev.Ref, ev.Executant)
				case events.FileTouched:
					eh.upsertItem(ev.Ref, ev.Executant)
				case events.FileVersionRestored:
					eh.upsertItem(ev.Ref, ev.Executant)
				case events.FileUploaded:
					eh.upsertItem(ev.Ref, ev.Executant)
				case events.UploadReady:
					eh.upsertItem(ev.FileRef, ev.ExecutingUser.Id)
				case events.TagsAdded:
					eh.upsertItem(ev.Ref, ev.Executant)
				case events.TagsRemoved:
					eh.upsertItem(ev.Ref, ev.Executant)
				}
			}
		}(
			&eventHandler{
				logger:    logger,
				engine:    eng,
				secret:    cfg.MachineAuthAPIKey,
				gateway:   gw,
				extractor: extractor,
			},
			ch,
		)
	}
>>>>>>> 31b2c6c0

	return nil
}

func (eh *eventHandler) trashItem(rid *provider.ResourceId) {
	err := eh.engine.Delete(storagespace.FormatResourceID(*rid))
	if err != nil {
		eh.logger.Error().Err(err).Interface("Id", rid).Msg("failed to remove item from index")
	}
}

func (eh *eventHandler) reindexSpace(ev interface{}, ref *provider.Reference, executant, owner *user.UserId) {
	eh.logger.Debug().Interface("event", ev).Msg("resource has been changed, scheduling a space resync")
	spaceID := &provider.StorageSpaceId{
		OpaqueId: storagespace.FormatResourceID(provider.ResourceId{
			StorageId: ref.GetResourceId().GetStorageId(),
			SpaceId:   ref.GetResourceId().GetSpaceId(),
		}),
	}
	if owner != nil {
		eh.indexSpaceDebouncer.Debounce(spaceID, owner)
	} else {
		eh.indexSpaceDebouncer.Debounce(spaceID, executant)
	}
}

func (eh *eventHandler) restoreItem(ref *provider.Reference, uid *user.UserId) {
	ctx, stat, path := eh.resInfo(uid, ref)
	if ctx == nil || stat == nil || path == "" {
		return
	}

	if err := eh.engine.Restore(storagespace.FormatResourceID(*stat.Info.Id)); err != nil {
		eh.logger.Error().Err(err).Msg("failed to restore the changed resource in the index")
	}
}

func (eh *eventHandler) moveItem(ref *provider.Reference, uid *user.UserId) {
	ctx, stat, path := eh.resInfo(uid, ref)
	if ctx == nil || stat == nil || path == "" {
		return
	}

	if err := eh.engine.Move(storagespace.FormatResourceID(*stat.GetInfo().GetId()), storagespace.FormatResourceID(*stat.GetInfo().GetParentId()), path); err != nil {
		eh.logger.Error().Err(err).Msg("failed to move the changed resource in the index")
	}
}

func (eh *eventHandler) resInfo(uid *user.UserId, ref *provider.Reference) (context.Context, *provider.StatResponse, string) {
	ownerCtx, err := getAuthContext(&user.User{Id: uid}, eh.gateway, eh.secret, eh.logger)
	if err != nil {
		return nil, nil, ""
	}

	statRes, err := statResource(ownerCtx, ref, eh.gateway, eh.logger)
	if err != nil {
		return nil, nil, ""
	}

	r, err := ResolveReference(ownerCtx, ref, statRes.GetInfo(), eh.gateway)
	if err != nil {
		return nil, nil, ""
	}

	return ownerCtx, statRes, r.GetPath()
}<|MERGE_RESOLUTION|>--- conflicted
+++ resolved
@@ -85,55 +85,6 @@
 		return err
 	}
 
-<<<<<<< HEAD
-	go func(eh *eventHandler, ch <-chan interface{}) {
-		for e := range ch {
-			eh.logger.Debug().Interface("event", e).Msg("updating index")
-
-			switch ev := e.(type) {
-			case events.ItemTrashed:
-				eh.trashItem(ev.ID)
-				eh.reindexSpace(ev, ev.Ref, ev.Executant, ev.SpaceOwner)
-			case events.ItemMoved:
-				eh.moveItem(ev.Ref, ev.Executant)
-				eh.reindexSpace(ev, ev.Ref, ev.Executant, ev.SpaceOwner)
-			case events.ItemRestored:
-				eh.restoreItem(ev.Ref, ev.Executant)
-				eh.reindexSpace(ev, ev.Ref, ev.Executant, ev.SpaceOwner)
-			case events.ContainerCreated:
-				eh.reindexSpace(ev, ev.Ref, ev.Executant, ev.SpaceOwner)
-			case events.FileTouched:
-				eh.reindexSpace(ev, ev.Ref, ev.Executant, ev.SpaceOwner)
-			case events.FileVersionRestored:
-				eh.reindexSpace(ev, ev.Ref, ev.Executant, ev.SpaceOwner)
-			case events.FileUploaded:
-				eh.reindexSpace(ev, ev.Ref, ev.Executant, ev.SpaceOwner)
-			case events.UploadReady:
-				eh.reindexSpace(ev, ev.FileRef, ev.ExecutingUser.Id, ev.SpaceOwner)
-			case events.TagsAdded:
-				eh.reindexSpace(ev, ev.Ref, ev.Executant, ev.SpaceOwner)
-			case events.TagsRemoved:
-				eh.reindexSpace(ev, ev.Ref, ev.Executant, ev.SpaceOwner)
-			}
-		}
-	}(
-		&eventHandler{
-			logger:    logger,
-			engine:    eng,
-			secret:    cfg.MachineAuthAPIKey,
-			gateway:   gw,
-			extractor: extractor,
-			indexer:   indexer,
-			indexSpaceDebouncer: NewSpaceDebouncer(50*time.Millisecond, func(id *provider.StorageSpaceId, userID *user.UserId) {
-				err := indexer.IndexSpace(context.Background(), id, userID)
-				if err != nil {
-					logger.Error().Err(err).Interface("spaceID", id).Interface("userID", userID).Msg("error while indexing a space")
-				}
-			}),
-		},
-		ch,
-	)
-=======
 	if cfg.Events.NumConsumers == 0 {
 		cfg.Events.NumConsumers = 1
 	}
@@ -146,24 +97,27 @@
 				switch ev := e.(type) {
 				case events.ItemTrashed:
 					eh.trashItem(ev.ID)
+					eh.reindexSpace(ev, ev.Ref, ev.Executant, ev.SpaceOwner)
 				case events.ItemMoved:
 					eh.moveItem(ev.Ref, ev.Executant)
+					eh.reindexSpace(ev, ev.Ref, ev.Executant, ev.SpaceOwner)
 				case events.ItemRestored:
 					eh.restoreItem(ev.Ref, ev.Executant)
+					eh.reindexSpace(ev, ev.Ref, ev.Executant, ev.SpaceOwner)
 				case events.ContainerCreated:
-					eh.upsertItem(ev.Ref, ev.Executant)
+					eh.reindexSpace(ev, ev.Ref, ev.Executant, ev.SpaceOwner)
 				case events.FileTouched:
-					eh.upsertItem(ev.Ref, ev.Executant)
+					eh.reindexSpace(ev, ev.Ref, ev.Executant, ev.SpaceOwner)
 				case events.FileVersionRestored:
-					eh.upsertItem(ev.Ref, ev.Executant)
+					eh.reindexSpace(ev, ev.Ref, ev.Executant, ev.SpaceOwner)
 				case events.FileUploaded:
-					eh.upsertItem(ev.Ref, ev.Executant)
+					eh.reindexSpace(ev, ev.Ref, ev.Executant, ev.SpaceOwner)
 				case events.UploadReady:
-					eh.upsertItem(ev.FileRef, ev.ExecutingUser.Id)
+					eh.reindexSpace(ev, ev.FileRef, ev.ExecutingUser.Id, ev.SpaceOwner)
 				case events.TagsAdded:
-					eh.upsertItem(ev.Ref, ev.Executant)
+					eh.reindexSpace(ev, ev.Ref, ev.Executant, ev.SpaceOwner)
 				case events.TagsRemoved:
-					eh.upsertItem(ev.Ref, ev.Executant)
+					eh.reindexSpace(ev, ev.Ref, ev.Executant, ev.SpaceOwner)
 				}
 			}
 		}(
@@ -173,11 +127,17 @@
 				secret:    cfg.MachineAuthAPIKey,
 				gateway:   gw,
 				extractor: extractor,
+				indexer:   indexer,
+				indexSpaceDebouncer: NewSpaceDebouncer(50*time.Millisecond, func(id *provider.StorageSpaceId, userID *user.UserId) {
+					err := indexer.IndexSpace(context.Background(), id, userID)
+					if err != nil {
+						logger.Error().Err(err).Interface("spaceID", id).Interface("userID", userID).Msg("error while indexing a space")
+					}
+				}),
 			},
 			ch,
 		)
 	}
->>>>>>> 31b2c6c0
 
 	return nil
 }
