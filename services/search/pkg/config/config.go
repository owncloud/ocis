--- conflicted
+++ resolved
@@ -26,8 +26,6 @@
 	MachineAuthAPIKey string `yaml:"machine_auth_api_key" env:"OCIS_MACHINE_AUTH_API_KEY;SEARCH_MACHINE_AUTH_API_KEY" desc:"Machine auth API key used to validate internal requests necessary for the access to resources from other services."`
 
 	Context context.Context `yaml:"-"`
-<<<<<<< HEAD
-=======
 }
 
 // Events combines the configuration options for the event bus.
@@ -35,5 +33,4 @@
 	Endpoint      string `yaml:"endpoint" env:"SEARCH_EVENTS_ENDPOINT" desc:"The address of the event system. The event system is the message queuing service. It is used as message broker for the microservice architecture."`
 	Cluster       string `yaml:"cluster" env:"SEARCH_EVENTS_CLUSTER" desc:"The clusterID of the event system. The event system is the message queuing service. It is used as message broker for the microservice architecture. Mandatory when using NATS as event system."`
 	ConsumerGroup string `yaml:"group" env:"SEARCH_EVENTS_GROUP" desc:"The customer group of the service. One group will only get one copy of an event"`
->>>>>>> fc8d49d0
 }