--- conflicted
+++ resolved
@@ -1,13 +1,9 @@
 package service
 
 import (
-<<<<<<< HEAD
-	"fmt"
-=======
 	"context"
 	"fmt"
 	"net/url"
->>>>>>> a5521161
 	"os"
 	"os/signal"
 	"path"
@@ -66,21 +62,10 @@
 				case events.SpaceShared:
 					s.handleSpaceShared(e)
 				case events.ShareCreated:
-<<<<<<< HEAD
-					msg := "You got a share!"
-					var err error
-					if e.GranteeUserID != nil {
-						err = s.channel.SendMessage([]string{e.GranteeUserID.OpaqueId}, msg)
-					} else if e.GranteeGroupID != nil {
-						err = s.channel.SendMessageToGroup(e.GranteeGroupID, msg)
-					}
-					if err != nil {
-						s.logger.Error().
-							Err(err).
-							Str("event", "ShareCreated").
-							Msg("failed to send a message")
-					}
+					s.handleShareCreated(e)
 				case events.VirusscanFinished:
+					// TODO: use templating system
+
 					if !e.Infected {
 						// no need to annoy the user
 						return
@@ -95,9 +80,6 @@
 					if err := s.channel.SendMessage([]string{e.ExecutingUser.GetId().GetOpaqueId()}, msg); err != nil {
 						s.logger.Error().Err(err).Str("event", "VirusScanFinished").Msg("failed to send a message")
 					}
-=======
-					s.handleShareCreated(e)
->>>>>>> a5521161
 				}
 			}()
 		case <-s.signals:
