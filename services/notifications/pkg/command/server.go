package command

import (
	"fmt"

	"github.com/cs3org/reva/v2/pkg/events"
	"github.com/cs3org/reva/v2/pkg/events/server"
	"github.com/cs3org/reva/v2/pkg/rgrpc/todo/pool"
	"github.com/go-micro/plugins/v4/events/natsjs"
	"github.com/owncloud/ocis/v2/ocis-pkg/config/configlog"
	"github.com/owncloud/ocis/v2/services/notifications/pkg/channels"
	"github.com/owncloud/ocis/v2/services/notifications/pkg/config"
	"github.com/owncloud/ocis/v2/services/notifications/pkg/config/parser"
	"github.com/owncloud/ocis/v2/services/notifications/pkg/logging"
	"github.com/owncloud/ocis/v2/services/notifications/pkg/service"
	"github.com/urfave/cli/v2"
)

// Server is the entrypoint for the server command.
func Server(cfg *config.Config) *cli.Command {
	return &cli.Command{
		Name:     "server",
		Usage:    fmt.Sprintf("start the %s service without runtime (unsupervised mode)", cfg.Service.Name),
		Category: "server",
		Before: func(c *cli.Context) error {
			return configlog.ReturnFatal(parser.ParseConfig(cfg))
		},
		Action: func(c *cli.Context) error {
			logger := logging.Configure(cfg.Service.Name, cfg.Log)

			// evs defines a list of events to subscribe to
			evs := []events.Unmarshaller{
				events.ShareCreated{},
<<<<<<< HEAD
				events.VirusscanFinished{},
=======
				events.SpaceShared{},
>>>>>>> a5521161
			}

			evtsCfg := cfg.Notifications.Events
			client, err := server.NewNatsStream(
				natsjs.Address(evtsCfg.Endpoint),
				natsjs.ClusterID(evtsCfg.Cluster),
			)
			if err != nil {
				return err
			}
			evts, err := events.Consume(client, evtsCfg.ConsumerGroup, evs...)
			if err != nil {
				return err
			}
			channel, err := channels.NewMailChannel(*cfg, logger)
			if err != nil {
				return err
			}
			gwclient, err := pool.GetGatewayServiceClient(cfg.Notifications.RevaGateway)
			if err != nil {
				logger.Fatal().Err(err).Str("addr", cfg.Notifications.RevaGateway).Msg("could not get reva client")
			}

			svc := service.NewEventsNotifier(evts, channel, logger, gwclient, cfg.Commons.MachineAuthAPIKey, cfg.Notifications.EmailTemplatePath)
			return svc.Run()
		},
	}
}<|MERGE_RESOLUTION|>--- conflicted
+++ resolved
@@ -31,11 +31,8 @@
 			// evs defines a list of events to subscribe to
 			evs := []events.Unmarshaller{
 				events.ShareCreated{},
-<<<<<<< HEAD
 				events.VirusscanFinished{},
-=======
 				events.SpaceShared{},
->>>>>>> a5521161
 			}
 
 			evtsCfg := cfg.Notifications.Events
