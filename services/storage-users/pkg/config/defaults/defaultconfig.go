package defaults

import (
	"path/filepath"

	"github.com/owncloud/ocis/v2/ocis-pkg/config/defaults"
	"github.com/owncloud/ocis/v2/services/storage-users/pkg/config"
)

func FullDefaultConfig() *config.Config {
	cfg := DefaultConfig()
	EnsureDefaults(cfg)
	Sanitize(cfg)
	return cfg
}

func DefaultConfig() *config.Config {
	return &config.Config{
		Debug: config.Debug{
			Addr:   "127.0.0.1:9159",
			Token:  "",
			Pprof:  false,
			Zpages: false,
		},
		GRPC: config.GRPCConfig{
			Addr:      "127.0.0.1:9157",
			Namespace: "com.owncloud.api",
			Protocol:  "tcp",
		},
		HTTP: config.HTTPConfig{
			Addr:      "127.0.0.1:9158",
			Namespace: "com.owncloud.web",
			Protocol:  "tcp",
			Prefix:    "data",
		},
		Service: config.Service{
			Name: "storage-users",
		},
		Reva: &config.Reva{
			Address: "127.0.0.1:9142",
		},
<<<<<<< HEAD
		DataServerURL:   "http://localhost:9158/data",
		DataGatewayURL:  "https://localhost:9200/data",
		TransferExpires: 86400,
		MountID:         "1284d238-aa92-42ce-bdc4-0b0000009157",
		Driver:          "ocis",
=======
		DataServerURL:    "http://localhost:9158/data",
		MountID:          "1284d238-aa92-42ce-bdc4-0b0000009157",
		UploadExpiration: 24 * 60 * 60,
		Driver:           "ocis",
>>>>>>> 16a34a2e
		Drivers: config.Drivers{
			OwnCloudSQL: config.OwnCloudSQLDriver{
				Root:                  filepath.Join(defaults.BaseDataPath(), "storage", "owncloud"),
				ShareFolder:           "/Shares",
				UserLayout:            "{{.Username}}",
				UploadInfoDir:         filepath.Join(defaults.BaseDataPath(), "storage", "uploadinfo"),
				DBUsername:            "owncloud",
				DBPassword:            "owncloud",
				DBHost:                "",
				DBPort:                3306,
				DBName:                "owncloud",
				UsersProviderEndpoint: "localhost:9144",
			},
			S3NG: config.S3NGDriver{
				Root:                       filepath.Join(defaults.BaseDataPath(), "storage", "users"),
				ShareFolder:                "/Shares",
				UserLayout:                 "{{.Id.OpaqueId}}",
				Region:                     "default",
				PersonalSpaceAliasTemplate: "{{.SpaceType}}/{{.User.Username | lower}}",
				GeneralSpaceAliasTemplate:  "{{.SpaceType}}/{{.SpaceName | replace \" \" \"-\" | lower}}",
				PermissionsEndpoint:        "127.0.0.1:9191",
			},
			OCIS: config.OCISDriver{
				Root:                       filepath.Join(defaults.BaseDataPath(), "storage", "users"),
				ShareFolder:                "/Shares",
				UserLayout:                 "{{.Id.OpaqueId}}",
				PersonalSpaceAliasTemplate: "{{.SpaceType}}/{{.User.Username | lower}}",
				GeneralSpaceAliasTemplate:  "{{.SpaceType}}/{{.SpaceName | replace \" \" \"-\" | lower}}",
				PermissionsEndpoint:        "127.0.0.1:9191",
				AsyncUploads:               false,
			},
		},
		Events: config.Events{
			Addr:      "127.0.0.1:9233",
			ClusterID: "ocis-cluster",
		},
	}
}

func EnsureDefaults(cfg *config.Config) {
	// provide with defaults for shared logging, since we need a valid destination address for "envdecode".
	if cfg.Log == nil && cfg.Commons != nil && cfg.Commons.Log != nil {
		cfg.Log = &config.Log{
			Level:  cfg.Commons.Log.Level,
			Pretty: cfg.Commons.Log.Pretty,
			Color:  cfg.Commons.Log.Color,
			File:   cfg.Commons.Log.File,
		}
	} else if cfg.Log == nil {
		cfg.Log = &config.Log{}
	}
	// provide with defaults for shared tracing, since we need a valid destination address for "envdecode".
	if cfg.Tracing == nil && cfg.Commons != nil && cfg.Commons.Tracing != nil {
		cfg.Tracing = &config.Tracing{
			Enabled:   cfg.Commons.Tracing.Enabled,
			Type:      cfg.Commons.Tracing.Type,
			Endpoint:  cfg.Commons.Tracing.Endpoint,
			Collector: cfg.Commons.Tracing.Collector,
		}
	} else if cfg.Tracing == nil {
		cfg.Tracing = &config.Tracing{}
	}

	if cfg.Reva == nil && cfg.Commons != nil && cfg.Commons.Reva != nil {
		cfg.Reva = &config.Reva{
			Address: cfg.Commons.Reva.Address,
		}
	} else if cfg.Reva == nil {
		cfg.Reva = &config.Reva{}
	}

	if cfg.TokenManager == nil && cfg.Commons != nil && cfg.Commons.TokenManager != nil {
		cfg.TokenManager = &config.TokenManager{
			JWTSecret: cfg.Commons.TokenManager.JWTSecret,
		}
	} else if cfg.TokenManager == nil {
		cfg.TokenManager = &config.TokenManager{}
	}
}

func Sanitize(cfg *config.Config) {
	// nothing to sanitize here atm
}<|MERGE_RESOLUTION|>--- conflicted
+++ resolved
@@ -39,18 +39,12 @@
 		Reva: &config.Reva{
 			Address: "127.0.0.1:9142",
 		},
-<<<<<<< HEAD
-		DataServerURL:   "http://localhost:9158/data",
-		DataGatewayURL:  "https://localhost:9200/data",
-		TransferExpires: 86400,
-		MountID:         "1284d238-aa92-42ce-bdc4-0b0000009157",
-		Driver:          "ocis",
-=======
 		DataServerURL:    "http://localhost:9158/data",
+		DataGatewayURL:   "https://localhost:9200/data",
+		TransferExpires:  86400,
 		MountID:          "1284d238-aa92-42ce-bdc4-0b0000009157",
 		UploadExpiration: 24 * 60 * 60,
 		Driver:           "ocis",
->>>>>>> 16a34a2e
 		Drivers: config.Drivers{
 			OwnCloudSQL: config.OwnCloudSQLDriver{
 				Root:                  filepath.Join(defaults.BaseDataPath(), "storage", "owncloud"),
