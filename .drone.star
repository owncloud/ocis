config = {
  'modules': {
    'accounts': 'frontend',
    'glauth':'',
    'konnectd':'',
    'ocis-phoenix':'',
    'ocis-pkg':'',
    'storage':'',
    'ocs':'',
    'proxy':'',
    'settings':'frontend',
    'store':'',
    'thumbnails':'',
    'webdav':'',
  },
  'apiTests': {
    'coreBranch': 'master',
    'coreCommit': '914992f5f6d4bb562534fa52273e5bd0bc11b208',
    'numberOfParts': 6
  },
  'uiTests': {
    'phoenixBranch': 'master',
<<<<<<< HEAD
    'phoenixCommit': 'a8eb4b1a8410a0c944d153be8703a09d54acb98d',
=======
    'phoenixCommit': '2fabcb8bf376dbbdff9bb7e787dbee5c334b4a7b',
>>>>>>> fe964755
    'suites': {
      'phoenixWebUI1': [
        'webUICreateFilesFolders',
        'webUIDeleteFilesFolders',
        'webUIFavorites',
      ],
      'phoenixWebUI2' : [
        'webUIFiles',
        'webUILogin',
        'webUINotifications',
        'webUIPrivateLinks',
      ],
      'phoenixWebUI3': [
        'webUIAccount',
        'webUIRenameFiles',
        'webUIRenameFolders',
      ],
      'phoenixWebUI4': [
        'webUITrashbin',
        'webUIUpload',
        'webUIRestrictSharing',
        ],
      'phoenixWebUI5': [
        'webUISharingAutocompletion',
        'webUISharingInternalGroups',
        'webUISharingInternalUsers',
        'webUISharingPermissionsUsers',
        'webUISharingFilePermissionsGroups',
        'webUISharingFolderPermissionsGroups',
        'webUISharingFolderAdvancedPermissionsGroups',
        ],
      'phoenixWebUI6': [
        'webUIResharing',
        'webUISharingPublic',
        'webUISharingPublicDifferentRoles',
        'webUISharingAcceptShares',
        'webUISharingNotifications',
      ],
      'phoenixWebUI7': [
        'webUISharingFilePermissionMultipleUsers',
        'webUISharingFolderPermissionMultipleUsers',
        'webUISharingFolderAdvancedPermissionMultipleUsers',
      ],
    }
  }
}
def getTestSuiteNames():
  keys = config['modules'].keys()
  names = []
  for key in keys:
    names.append('linting&unitTests-%s' % (key))
  return names

def getUITestSuiteNames():
  return config['uiTests']['suites'].keys()

def getUITestSuites():
  return config['uiTests']['suites']

def getCoreApiTestPipelineNames():
  names = []
  for runPart in range(1, config['apiTests']['numberOfParts'] + 1):
    names.append('Core-API-Tests-owncloud-storage-%s' % runPart)
    names.append('Core-API-Tests-ocis-storage-%s' % runPart)
  return names

def getDependsOnAllTestPipelines(ctx):
  dependencies = getTestSuiteNames() + [ 'upload-coverage' ]
  if ctx.build.ref != "refs/heads/master":
    dependencies = getTestSuiteNames() + [
      'upload-coverage',
      'localApiTests-owncloud-storage',
      'localApiTests-ocis-storage',
    ] + getCoreApiTestPipelineNames() + getUITestSuiteNames() + ['accountsUITests']

  return dependencies

def main(ctx):
  pipelines = []
  before = testPipelines(ctx)

  stages = [
    docker(ctx, 'amd64'),
    docker(ctx, 'arm64'),
    docker(ctx, 'arm'),
    dockerEos(ctx),
    binary(ctx, 'linux'),
    binary(ctx, 'darwin'),
    binary(ctx, 'windows'),
    releaseSubmodule(ctx),
  ]

  after = [
    manifest(ctx),
    changelog(ctx),
    readme(ctx),
    badges(ctx),
    docs(ctx),
    updateDeployment(ctx)
  ]

  if '[docs-only]' in (ctx.build.title + ctx.build.message):
    pipelines = docs(ctx)
    pipelines['depends_on'] = []
  else:
    pipelines = before + stages + after

  return pipelines

def testPipelines(ctx):
  pipelines = []

  for module in config['modules']:
    pipelines.append(testing(ctx, module))

  pipelines += [
    uploadCoverage(ctx),
    localApiTests(ctx, config['apiTests']['coreBranch'], config['apiTests']['coreCommit'], 'owncloud'),
    localApiTests(ctx, config['apiTests']['coreBranch'], config['apiTests']['coreCommit'], 'ocis')
  ]

  for runPart in range(1, config['apiTests']['numberOfParts'] + 1):
    pipelines.append(coreApiTests(ctx, config['apiTests']['coreBranch'], config['apiTests']['coreCommit'], runPart, config['apiTests']['numberOfParts'], 'owncloud'))
    pipelines.append(coreApiTests(ctx, config['apiTests']['coreBranch'], config['apiTests']['coreCommit'], runPart, config['apiTests']['numberOfParts'], 'ocis'))

  pipelines += uiTests(ctx, config['uiTests']['phoenixBranch'], config['uiTests']['phoenixCommit'])
  pipelines.append(accountsUITests(ctx, config['uiTests']['phoenixBranch'], config['uiTests']['phoenixCommit']))
  return pipelines

def testing(ctx, module):
  steps = generate(module) + [
    {
      'name': 'vet',
      'image': 'webhippie/golang:1.14',
      'pull': 'always',
      'commands': [
        'cd %s' % (module),
        'make vet',
      ],
      'volumes': [
        {
          'name': 'gopath',
          'path': '/srv/app',
        },
      ],
    },
    {
      'name': 'staticcheck',
      'image': 'webhippie/golang:1.14',
      'pull': 'always',
      'commands': [
        'cd %s' % (module),
        'make staticcheck',
      ],
      'volumes': [
        {
          'name': 'gopath',
          'path': '/srv/app',
        },
      ],
    },
    {
      'name': 'lint',
      'image': 'webhippie/golang:1.14',
      'pull': 'always',
      'commands': [
        'cd %s' % (module),
        'make lint',
      ],
      'volumes': [
        {
          'name': 'gopath',
          'path': '/srv/app',
        },
      ],
    },
    {
        'name': 'test',
        'image': 'webhippie/golang:1.14',
        'pull': 'always',
        'commands': [
          'cd %s' % (module),
          'make test',
          'mv coverage.out %s_coverage.out' % (module),
        ],
        'volumes': [
          {
            'name': 'gopath',
            'path': '/srv/app',
          },
        ],
      },
      {
        'name': 'coverage-cache',
        'image': 'plugins/s3',
        'settings': {
          'endpoint': {
            'from_secret': 'cache_s3_endpoint'
          },
          'bucket': 'cache',
          'source': '%s/%s_coverage.out' % (module, module),
          'target': '%s/%s/coverage' % (ctx.repo.slug, ctx.build.commit + '-${DRONE_BUILD_NUMBER}'),
          'path_style': True,
          'strip_prefix': module,
          'access_key': {
            'from_secret': 'cache_s3_access_key'
          },
          'secret_key': {
            'from_secret': 'cache_s3_secret_key'
          }
        }
      }
  ]

  if config['modules'][module] == 'frontend':
    steps = frontend(module) + steps

  return {
    'kind': 'pipeline',
    'type': 'docker',
    'name': 'linting&unitTests-%s' % (module),
    'platform': {
      'os': 'linux',
      'arch': 'amd64',
    },
    'steps': steps,
    'trigger': {
      'ref': [
        'refs/heads/master',
        'refs/tags/v*',
        'refs/tags/%s/v*' % (module),
        'refs/pull/**',
      ],
    },
  }

def uploadCoverage(ctx):
  return {
    'kind': 'pipeline',
    'type': 'docker',
    'name': 'upload-coverage',
    'platform': {
      'os': 'linux',
      'arch': 'amd64',
    },
    'steps': [
      {
        'name': 'sync-from-cache',
        'image': 'minio/mc',
        'environment': {
          'MC_HOST_cache': {
            'from_secret': 'cache_s3_connection_url'
          }
        },
        'commands': [
          'mkdir -p coverage',
          'mc mirror cache/cache/%s/%s/coverage coverage/' % (ctx.repo.slug, ctx.build.commit + '-${DRONE_BUILD_NUMBER}'),
        ]
      },
      {
        'name': 'codacy',
        'image': 'plugins/codacy:1',
        'pull': 'always',
        'settings': {
          'token': {
            'from_secret': 'codacy_token',
          },
        },
      },
      {
        'name': 'sonarcloud',
        'image': 'sonarsource/sonar-scanner-cli',
        'pull': 'always',
        'environment': {
          'SONAR_TOKEN': {
            'from_secret': 'sonar_token',
          },
          'SONAR_PULL_REQUEST_BASE': '%s' % ('master' if ctx.build.event == 'pull_request' else None),
          'SONAR_PULL_REQUEST_BRANCH': '%s' % (ctx.build.source if ctx.build.event == 'pull_request' else None),
          'SONAR_PULL_REQUEST_KEY': '%s' % (ctx.build.ref.replace("refs/pull/", "").split("/")[0] if ctx.build.event == 'pull_request' else None),
        },
      },
      {
        'name': 'purge-cache',
        'image': 'minio/mc',
        'environment': {
          'MC_HOST_cache': {
            'from_secret': 'cache_s3_connection_url'
          }
        },
        'commands': [
          'mc rm --recursive --force cache/cache/%s/%s/coverage' % (ctx.repo.slug, ctx.build.commit + '-${DRONE_BUILD_NUMBER}'),
        ]
      },
    ],
    'trigger': {
      'ref': [
        'refs/heads/master',
        'refs/tags/v*',
        'refs/pull/**',
      ],
    },
    'depends_on': getTestSuiteNames(),
  }

def localApiTests(ctx, coreBranch = 'master', coreCommit = '', storage = 'owncloud'):
  return {
    'kind': 'pipeline',
    'type': 'docker',
    'name': 'localApiTests-%s-storage' % (storage),
    'platform': {
      'os': 'linux',
      'arch': 'amd64',
    },
    'steps':
      generate('ocis') +
      build() +
      ocisServer(storage) +
      cloneCoreRepos(coreBranch, coreCommit) + [
      {
        'name': 'localApiTests-%s-storage' % (storage),
        'image': 'owncloudci/php:7.2',
        'pull': 'always',
        'environment' : {
          'TEST_SERVER_URL': 'https://ocis-server:9200',
          'OCIS_REVA_DATA_ROOT': '%s' % ('/srv/app/tmp/ocis/owncloud/data/' if storage == 'owncloud' else ''),
          'DELETE_USER_DATA_CMD': '%s' % ('' if storage == 'owncloud' else 'rm -rf /srv/app/tmp/ocis/storage/users/nodes/root/* /srv/app/tmp/ocis/storage/users/nodes/*-*-*-*'),
          'SKELETON_DIR': '/srv/app/tmp/testing/data/apiSkeleton',
          'OCIS_SKELETON_STRATEGY': '%s' % ('copy' if storage == 'owncloud' else 'upload'),
          'TEST_OCIS':'true',
          'BEHAT_FILTER_TAGS': '~@skipOnOcis-%s-Storage' % ('OC' if storage == 'owncloud' else 'OCIS'),
          'PATH_TO_CORE': '/srv/app/testrunner'
        },
        'commands': [
          'cd ocis',
          'make test-acceptance-api',
        ],
        'volumes': [{
          'name': 'gopath',
          'path': '/srv/app',
        }]
      },
    ],
    'services':
      redis(),
    'volumes': [
      {
        'name': 'gopath',
        'temp': {},
      },
    ],
    'trigger': {
      'ref': [
        'refs/tags/v*',
        'refs/pull/**',
      ],
    },
  }

def coreApiTests(ctx, coreBranch = 'master', coreCommit = '', part_number = 1, number_of_parts = 1, storage = 'owncloud'):
  return {
    'kind': 'pipeline',
    'type': 'docker',
    'name': 'Core-API-Tests-%s-storage-%s' % (storage, part_number),
    'platform': {
      'os': 'linux',
      'arch': 'amd64',
    },
    'steps':
      generate('ocis') +
      build() +
      ocisServer(storage) +
      cloneCoreRepos(coreBranch, coreCommit) + [
      {
        'name': 'oC10ApiTests-%s-storage-%s' % (storage, part_number),
        'image': 'owncloudci/php:7.2',
        'pull': 'always',
        'environment' : {
          'TEST_SERVER_URL': 'https://ocis-server:9200',
          'OCIS_REVA_DATA_ROOT': '%s' % ('/srv/app/tmp/ocis/owncloud/data/' if storage == 'owncloud' else ''),
          'DELETE_USER_DATA_CMD': '%s' % ('' if storage == 'owncloud' else 'rm -rf /srv/app/tmp/ocis/storage/users/nodes/root/* /srv/app/tmp/ocis/storage/users/nodes/*-*-*-*'),
          'SKELETON_DIR': '/srv/app/tmp/testing/data/apiSkeleton',
          'OCIS_SKELETON_STRATEGY': '%s' % ('copy' if storage == 'owncloud' else 'upload'),
          'TEST_OCIS':'true',
          'BEHAT_FILTER_TAGS': '~@notToImplementOnOCIS&&~@toImplementOnOCIS&&~comments-app-required&&~@federation-app-required&&~@notifications-app-required&&~systemtags-app-required&&~@local_storage&&~@skipOnOcis-%s-Storage' % ('OC' if storage == 'owncloud' else 'OCIS'),
          'DIVIDE_INTO_NUM_PARTS': number_of_parts,
          'RUN_PART': part_number,
          'EXPECTED_FAILURES_FILE': '/drone/src/ocis/tests/acceptance/expected-failures-on-%s-storage.txt' % (storage.upper())
        },
        'commands': [
          'cd /srv/app/testrunner',
          'make test-acceptance-api',
        ],
        'volumes': [{
          'name': 'gopath',
          'path': '/srv/app',
        }]
      },
    ],
    'services':
      redis(),
    'volumes': [
      {
        'name': 'gopath',
        'temp': {},
      },
    ],
    'trigger': {
      'ref': [
        'refs/tags/v*',
        'refs/pull/**',
      ],
    },
  }

def uiTests(ctx, phoenixBranch, phoenixCommit):
  suiteNames = getUITestSuiteNames()
  return [uiTestPipeline(suiteName, phoenixBranch, phoenixCommit) for suiteName in suiteNames]

def uiTestPipeline(suiteName, phoenixBranch = 'master', phoenixCommit = '', storage = 'owncloud'):
  suites = getUITestSuites()
  paths = ""
  for path in suites[suiteName]:
    paths = paths + "tests/acceptance/features/" + path + " "

  return {
    'kind': 'pipeline',
    'type': 'docker',
    'name': suiteName,
    'platform': {
      'os': 'linux',
      'arch': 'amd64',
    },
    'steps':
      generate('ocis') +
      build() +
      ocisServer(storage) + [
      {
        'name': 'webUITests',
        'image': 'owncloudci/nodejs:11',
        'pull': 'always',
        'environment': {
          'SERVER_HOST': 'https://ocis-server:9200',
          'BACKEND_HOST': 'https://ocis-server:9200',
          'RUN_ON_OCIS': 'true',
          'OCIS_REVA_DATA_ROOT': '/srv/app/tmp/ocis/owncloud/data',
          'OCIS_SKELETON_DIR': '/srv/app/testing/data/webUISkeleton',
          'PHOENIX_CONFIG': '/drone/src/ocis/tests/config/drone/ocis-config.json',
          'TEST_TAGS': 'not @skipOnOCIS and not @skip',
          'LOCAL_UPLOAD_DIR': '/uploads',
          'NODE_TLS_REJECT_UNAUTHORIZED': 0,
          'TEST_PATHS': paths,
        },
        'commands': [
          'git clone -b master --depth=1 https://github.com/owncloud/testing.git /srv/app/testing',
          'git clone -b %s --single-branch --no-tags https://github.com/owncloud/phoenix.git /srv/app/phoenix' % (phoenixBranch),
          'cp -r /srv/app/phoenix/tests/acceptance/filesForUpload/* /uploads',
          'cd /srv/app/phoenix',
        ] + ([
          'git checkout %s' % (phoenixCommit)
        ] if phoenixCommit != '' else []) + [
          'yarn install-all',
          'yarn run acceptance-tests-drone'
        ],
        'volumes': [{
          'name': 'gopath',
          'path': '/srv/app',
        },
        {
          'name': 'uploads',
          'path': '/uploads'
        }]
      },
    ],
    'services':
      redis() +
      selenium(),
    'volumes': [
      {
        'name': 'gopath',
        'temp': {},
      },
      {
        'name': 'uploads',
        'temp': {}
      }
    ],
    'trigger': {
      'ref': [
        'refs/tags/v*',
        'refs/pull/**',
      ],
    },
  }

def accountsUITests(ctx, phoenixBranch, phoenixCommit, storage = 'owncloud'):
  return {
    'kind': 'pipeline',
    'type': 'docker',
    'name': 'accountsUITests',
    'platform': {
      'os': 'linux',
      'arch': 'amd64',
    },
    'steps':
      generate('ocis') +
      build() +
      ocisServer(storage) + [
      {
        'name': 'WebUIAcceptanceTests',
        'image': 'owncloudci/nodejs:11',
        'pull': 'always',
        'environment': {
          'SERVER_HOST': 'https://ocis-server:9200',
          'BACKEND_HOST': 'https://ocis-server:9200',
          'RUN_ON_OCIS': 'true',
          'OCIS_REVA_DATA_ROOT': '/srv/app/tmp/ocis/owncloud/data',
          'OCIS_SKELETON_DIR': '/srv/app/testing/data/webUISkeleton',
          'PHOENIX_CONFIG': '/drone/src/ocis/tests/config/drone/ocis-config.json',
          'TEST_TAGS': 'not @skipOnOCIS and not @skip',
          'LOCAL_UPLOAD_DIR': '/uploads',
          'NODE_TLS_REJECT_UNAUTHORIZED': 0,
          'PHOENIX_PATH': '/srv/app/phoenix',
          'FEATURE_PATH': '/drone/src/accounts/ui/tests/acceptance/features',
        },
        'commands': [
          'git clone -b master --depth=1 https://github.com/owncloud/testing.git /srv/app/testing',
          'git clone -b %s --single-branch --no-tags https://github.com/owncloud/phoenix.git /srv/app/phoenix' % (phoenixBranch),
          'cp -r /srv/app/phoenix/tests/acceptance/filesForUpload/* /uploads',
          'cd /srv/app/phoenix',
        ] + ([
          'git checkout %s' % (phoenixCommit)
        ] if phoenixCommit != '' else []) + [
          'yarn install-all',
          'cd /drone/src/accounts',
          'yarn install --all',
          'make test-acceptance-webui'
        ],
        'volumes': [{
          'name': 'gopath',
          'path': '/srv/app',
        },
        {
          'name': 'uploads',
          'path': '/uploads'
        }],
      },
    ],
    'services': [
      {
        'name': 'redis',
        'image': 'webhippie/redis',
        'pull': 'always',
        'environment': {
          'REDIS_DATABASES': 1
        },
      },
      {
        'name': 'selenium',
        'image': 'selenium/standalone-chrome-debug:3.141.59-20200326',
        'pull': 'always',
        'volumes': [
          {
            'name': 'uploads',
            'path': '/uploads'
          }
        ],
      },
    ],
    'volumes': [
      {
        'name': 'gopath',
        'temp': {},
      },
      {
        'name': 'uploads',
        'temp': {}
      }
    ],
    'trigger': {
      'ref': [
        'refs/tags/v*',
        'refs/pull/**',
      ],
    },
  }

def docker(ctx, arch):
  return {
    'kind': 'pipeline',
    'type': 'docker',
    'name': 'docker-%s' % (arch),
    'platform': {
      'os': 'linux',
      'arch': arch,
    },
    'steps':
      generate('ocis') +
      build() + [
      {
        'name': 'dryrun',
        'image': 'plugins/docker:18.09',
        'pull': 'always',
        'settings': {
          'dry_run': True,
          'context': 'ocis',
          'tags': 'linux-%s' % (arch),
          'dockerfile': 'ocis/docker/Dockerfile.linux.%s' % (arch),
          'repo': ctx.repo.slug,
        },
        'when': {
          'ref': {
            'include': [
              'refs/pull/**',
            ],
          },
        },
      },
      {
        'name': 'docker',
        'image': 'plugins/docker:18.09',
        'pull': 'always',
        'settings': {
          'username': {
            'from_secret': 'docker_username',
          },
          'password': {
            'from_secret': 'docker_password',
          },
          'auto_tag': True,
          'context': 'ocis',
          'auto_tag_suffix': 'linux-%s' % (arch),
          'dockerfile': 'ocis/docker/Dockerfile.linux.%s' % (arch),
          'repo': ctx.repo.slug,
        },
        'when': {
          'ref': {
            'exclude': [
              'refs/pull/**',
            ],
          },
        },
      },
    ],
    'volumes': [
      {
        'name': 'gopath',
        'temp': {},
      },
    ],
    'depends_on': getDependsOnAllTestPipelines(ctx),
    'trigger': {
      'ref': [
        'refs/heads/master',
        'refs/tags/v*',
        'refs/pull/**',
      ],
    },
  }

def dockerEos(ctx):
  return {
    'kind': 'pipeline',
    'type': 'docker',
    'name': 'docker-eos-ocis',
    'platform': {
      'os': 'linux',
      'arch': 'amd64',
    },
    'steps':
      generate('ocis') +
      build() + [
        {
          'name': 'dryrun-eos-ocis',
          'image': 'plugins/docker:18.09',
          'pull': 'always',
          'settings': {
            'dry_run': True,
            'context': 'ocis/docker/eos-ocis',
            'tags': 'linux-eos-ocis',
            'dockerfile': 'ocis/docker/eos-ocis/Dockerfile',
            'repo': 'owncloud/eos-ocis',
          },
          'when': {
            'ref': {
              'include': [
                'refs/pull/**',
              ],
            },
          },
        },
        {
          'name': 'docker-eos-ocis',
          'image': 'plugins/docker:18.09',
          'pull': 'always',
          'settings': {
            'username': {
              'from_secret': 'docker_username',
            },
            'password': {
              'from_secret': 'docker_password',
            },
            'auto_tag': True,
            'context': 'ocis/docker/eos-ocis',
            'dockerfile': 'ocis/docker/eos-ocis/Dockerfile',
            'repo': 'owncloud/eos-ocis',
          },
          'when': {
            'ref': {
              'exclude': [
                'refs/pull/**',
              ],
            },
          },
        },
      ],
    'volumes': [
      {
        'name': 'gopath',
        'temp': {},
      },
    ],
    'depends_on': getDependsOnAllTestPipelines(ctx),
    'trigger': {
      'ref': [
        'refs/heads/master',
        'refs/tags/v*',
        'refs/pull/**',
      ],
    },
  }

def binary(ctx, name):
  if ctx.build.event == "tag":
    settings = {
      'endpoint': {
        'from_secret': 's3_endpoint',
      },
      'access_key': {
        'from_secret': 'aws_access_key_id',
      },
      'secret_key': {
        'from_secret': 'aws_secret_access_key',
      },
      'bucket': {
        'from_secret': 's3_bucket',
      },
      'path_style': True,
      'strip_prefix': 'ocis/dist/release/',
      'source': 'ocis/dist/release/*',
      'target': '/ocis/%s/%s' % (ctx.repo.name.replace("ocis-", ""), ctx.build.ref.replace("refs/tags/v", "")),
    }
  else:
    settings = {
      'endpoint': {
        'from_secret': 's3_endpoint',
      },
      'access_key': {
        'from_secret': 'aws_access_key_id',
      },
      'secret_key': {
        'from_secret': 'aws_secret_access_key',
      },
      'bucket': {
        'from_secret': 's3_bucket',
      },
      'path_style': True,
      'strip_prefix': 'dist/release/',
      'source': 'ocis/dist/release/*',
      'target': '/ocis/%s/testing' % (ctx.repo.name.replace("ocis-", "")),
    }

  return {
    'kind': 'pipeline',
    'type': 'docker',
    'name': 'binaries-%s' % (name),
    'platform': {
      'os': 'linux',
      'arch': 'amd64',
    },
    'steps':
      generate('ocis') + [
      {
        'name': 'build',
        'image': 'webhippie/golang:1.14',
        'pull': 'always',
        'commands': [
          'cd ocis',
          'make release-%s' % (name),
        ],
        'volumes': [
          {
            'name': 'gopath',
            'path': '/srv/app',
          },
        ],
      },
      {
        'name': 'finish',
        'image': 'webhippie/golang:1.14',
        'pull': 'always',
        'commands': [
          'cd ocis',
          'make release-finish',
        ],
        'volumes': [
          {
            'name': 'gopath',
            'path': '/srv/app',
          },
        ],
        'when': {
          'ref': [
            'refs/heads/master',
            'refs/tags/v*',
          ],
        },
      },
      {
        'name': 'upload',
        'image': 'plugins/s3:1',
        'pull': 'always',
        'settings': settings,
        'when': {
          'ref': [
            'refs/heads/master',
            'refs/tags/v*',
          ],
        },
      },
      {
        'name': 'changelog',
        'image': 'toolhippie/calens:latest',
        'pull': 'always',
        'commands': [
          'cd ocis',
          'calens --version %s -o dist/CHANGELOG.md' % ctx.build.ref.replace("refs/tags/v", "").split("-")[0],
        ],
        'when': {
          'ref': [
            'refs/tags/v*',
          ],
        },
      },
      {
        'name': 'release',
        'image': 'plugins/github-release:1',
        'pull': 'always',
        'settings': {
          'api_key': {
            'from_secret': 'github_token',
          },
          'files': [
            'ocis/dist/release/*',
          ],
          'title': ctx.build.ref.replace("refs/tags/v", ""),
          'note': 'ocis/dist/CHANGELOG.md',
          'overwrite': True,
          'prerelease': len(ctx.build.ref.split("-")) > 1,
        },
        'when': {
          'ref': [
            'refs/tags/v*',
          ],
        },
      },
    ],
    'volumes': [
      {
        'name': 'gopath',
        'temp': {},
      },
    ],
    'depends_on': getDependsOnAllTestPipelines(ctx),
    'trigger': {
      'ref': [
        'refs/heads/master',
        'refs/tags/v*',
        'refs/pull/**',
      ],
    },
  }

def releaseSubmodule(ctx):
  depends = []
  if len(ctx.build.ref.replace("refs/tags/", "").split("/")) == 2:
    depends = ['linting&unitTests-%s' % (ctx.build.ref.replace("refs/tags/", "").split("/")[0])]

  return {
    'kind': 'pipeline',
    'type': 'docker',
    'name': 'release-%s' % (ctx.build.ref.replace("refs/tags/", "")),
    'platform': {
      'os': 'linux',
      'arch': 'amd64',
    },
    'steps' : [
      {
        'name': 'release-submodule',
        'image': 'plugins/github-release:1',
        'pull': 'always',
        'settings': {
          'api_key': {
            'from_secret': 'github_token',
          },
          'files': [
          ],
          'title': ctx.build.ref.replace("refs/tags/", "").replace("/v", " "),
          'note': 'Release %s submodule' % (ctx.build.ref.replace("refs/tags/", "").replace("/v", " ")),
          'overwrite': True,
          'prerelease': len(ctx.build.ref.split("-")) > 1,
        },
        'when': {
          'ref': [
            'refs/tags/*/v*',
          ],
        },
      },
    ],
    'volumes': [
      {
        'name': 'gopath',
        'temp': {},
      },
    ],
    'depends_on': depends,
    'trigger': {
      'ref': [
        'refs/tags/*/v*',
      ],
    },
  }


def manifest(ctx):
  return {
    'kind': 'pipeline',
    'type': 'docker',
    'name': 'manifest',
    'platform': {
      'os': 'linux',
      'arch': 'amd64',
    },
    'steps': [
      {
        'name': 'execute',
        'image': 'plugins/manifest:1',
        'pull': 'always',
        'settings': {
          'username': {
            'from_secret': 'docker_username',
          },
          'password': {
            'from_secret': 'docker_password',
          },
          'spec': 'ocis/docker/manifest.tmpl',
          'auto_tag': True,
          'ignore_missing': True,
        },
      },
    ],
    'depends_on': [
      'docker-amd64',
      'docker-arm64',
      'docker-arm',
      'docker-eos-ocis',
      'binaries-linux',
      'binaries-darwin',
      'binaries-windows',
    ],
    'trigger': {
      'ref': [
        'refs/heads/master',
        'refs/tags/v*',
      ],
    },
  }

def changelog(ctx):
  return {
    'kind': 'pipeline',
    'type': 'docker',
    'name': 'changelog',
    'platform': {
      'os': 'linux',
      'arch': 'amd64',
    },
    'steps': [
      {
        'name': 'generate',
        'image': 'webhippie/golang:1.14',
        'pull': 'always',
        'commands': [
          'cd ocis',
          'make changelog',
        ],
      },
      {
        'name': 'diff',
        'image': 'owncloud/alpine:latest',
        'pull': 'always',
        'commands': [
          'git diff',
        ],
      },
      {
        'name': 'output',
        'image': 'owncloud/alpine:latest',
        'pull': 'always',
        'commands': [
          'cat CHANGELOG.md',
        ],
      },
      {
        'name': 'publish',
        'image': 'plugins/git-action:1',
        'pull': 'always',
        'settings': {
          'actions': [
            'commit',
            'push',
          ],
          'message': 'Automated changelog update [skip ci]',
          'branch': 'master',
          'author_email': 'devops@owncloud.com',
          'author_name': 'ownClouders',
          'netrc_machine': 'github.com',
          'netrc_username': {
            'from_secret': 'github_username',
          },
          'netrc_password': {
            'from_secret': 'github_token',
          },
        },
        'when': {
          'ref': {
            'exclude': [
              'refs/pull/**',
            ],
          },
        },
      },
    ],
    'depends_on': [
      'manifest',
    ],
    'trigger': {
      'ref': [
        'refs/heads/master',
        'refs/pull/**',
      ],
    },
  }

def readme(ctx):
  return {
    'kind': 'pipeline',
    'type': 'docker',
    'name': 'readme',
    'platform': {
      'os': 'linux',
      'arch': 'amd64',
    },
    'steps': [
      {
        'name': 'execute',
        'image': 'sheogorath/readme-to-dockerhub:latest',
        'pull': 'always',
        'environment': {
          'DOCKERHUB_USERNAME': {
            'from_secret': 'docker_username',
          },
          'DOCKERHUB_PASSWORD': {
            'from_secret': 'docker_password',
          },
          'DOCKERHUB_REPO_PREFIX': ctx.repo.namespace,
          'DOCKERHUB_REPO_NAME': ctx.repo.name,
          'SHORT_DESCRIPTION': 'Docker images for %s' % (ctx.repo.name),
          'README_PATH': 'README.md',
        },
      },
    ],
    'depends_on': [
      'docker-amd64',
      'docker-arm64',
      'docker-arm',
    ],
    'trigger': {
      'ref': [
        'refs/heads/master',
        'refs/tags/v*',
      ],
    },
  }

def badges(ctx):
  return {
    'kind': 'pipeline',
    'type': 'docker',
    'name': 'badges',
    'platform': {
      'os': 'linux',
      'arch': 'amd64',
    },
    'steps': [
      {
        'name': 'execute',
        'image': 'plugins/webhook:1',
        'pull': 'always',
        'settings': {
          'urls': {
            'from_secret': 'microbadger_url',
          },
        },
      },
    ],
    'depends_on': [
      'docker-amd64',
      'docker-arm64',
      'docker-arm',
      'docker-eos-ocis',
    ],
    'trigger': {
      'ref': [
        'refs/heads/master',
        'refs/tags/v*',
      ],
    },
  }

def docs(ctx):
  generateConfigDocs = []

  for module in config['modules']:
    generateConfigDocs += ['cd /drone/src/%s' % (module), 'make config-docs-generate']

  return {
    'kind': 'pipeline',
    'type': 'docker',
    'name': 'docs',
    'platform': {
      'os': 'linux',
      'arch': 'amd64',
    },
    'steps': [
      {
        'name': 'prepare',
        'image': 'owncloudci/alpine:latest',
        'commands': [
          'make docs-copy'
        ],
      },
      {
        'name': 'generate-config-docs',
        'image': 'webhippie/golang:1.14',
        'commands': generateConfigDocs,
        'volumes': [
          {
            'name': 'gopath',
            'path': '/srv/app',
          },
        ],
      },
      {
        'name': 'test',
        'image': 'owncloudci/hugo:0.71.0',
        'commands': [
          'cd hugo',
          'hugo',
        ],
      },
      {
        'name': 'list',
        'image': 'owncloudci/alpine:latest',
        'commands': [
          'tree hugo/public',
        ],
      },
      {
        'name': 'publish',
        'image': 'plugins/gh-pages:1',
        'pull': 'always',
        'settings': {
          'username': {
            'from_secret': 'github_username',
          },
          'password': {
            'from_secret': 'github_token',
          },
          'pages_directory': 'docs/',
          'target_branch': 'docs',
        },
        'when': {
          'ref': {
            'exclude': [
              'refs/pull/**',
            ],
          },
        },
      },
      {
        'name': 'downstream',
        'image': 'plugins/downstream',
        'settings': {
          'server': 'https://drone.owncloud.com/',
          'token': {
            'from_secret': 'drone_token',
          },
          'repositories': [
            'owncloud/owncloud.github.io@source',
          ],
        },
        'when': {
          'ref': {
            'exclude': [
              'refs/pull/**',
            ],
          },
        },
      },
    ],
    'depends_on': [
      'badges',
    ],
    'volumes': [
      {
        'name': 'gopath',
        'temp': {},
      },
    ],
    'trigger': {
      'ref': [
        'refs/heads/master',
        'refs/pull/**',
      ],
    },
  }

def generate(module):
  return [
    {
      'name': 'generate',
      'image': 'webhippie/golang:1.14',
      'pull': 'always',
      'commands': [
        'cd %s' % (module),
        'make generate',
      ],
      'volumes': [
        {
          'name': 'gopath',
          'path': '/srv/app',
        },
      ],
    }
  ]

def updateDeployment(ctx):
  return {
    'kind': 'pipeline',
    'type': 'docker',
    'name': 'updateDeployment',
    'platform': {
      'os': 'linux',
      'arch': 'amd64',
    },
    'steps': [
      {
        'name': 'webhook',
        'image': 'plugins/webhook',
        'settings': {
          'username': {
            'from_secret': 'webhook_username',
          },
          'password': {
            'from_secret': 'webhook_password',
          },
          'method': 'GET',
          'urls': 'https://ocis.owncloud.works/hooks/update-ocis',
        }
      }
    ],
    'depends_on': [
      'docker-amd64',
      'docker-arm64',
      'docker-arm',
      'binaries-linux',
      'binaries-darwin',
      'binaries-windows',
    ],
    'trigger': {
      'ref': [
        'refs/heads/master',
      ],
    }
  }

def frontend(module):
  return [
    {
      'name': 'frontend',
      'image': 'webhippie/nodejs:latest',
      'pull': 'always',
      'commands': [
        'cd %s' % (module),
        'yarn install --frozen-lockfile',
        'yarn lint',
        'yarn test',
        'yarn build',
      ],
    }
  ]

def ocisServer(storage):
  return [
    {
      'name': 'ocis-server',
      'image': 'webhippie/golang:1.14',
      'pull': 'always',
      'detach': True,
      'environment' : {
        #'OCIS_LOG_LEVEL': 'debug',
        'STORAGE_HOME_DRIVER': '%s' % (storage),
        'STORAGE_USERS_DRIVER': '%s' % (storage),
        'STORAGE_STORAGE_OCIS_ROOT': '/srv/app/tmp/ocis/storage/users',
        'STORAGE_STORAGE_LOCAL_ROOT': '/srv/app/tmp/ocis/local/root',
        'STORAGE_STORAGE_OWNCLOUD_DATADIR': '/srv/app/tmp/ocis/owncloud/data',
        'STORAGE_METADATA_ROOT': '/srv/app/tmp/ocis/metadata',
        'STORAGE_STORAGE_OWNCLOUD_REDIS_ADDR': 'redis:6379',
        'STORAGE_LDAP_IDP': 'https://ocis-server:9200',
        'STORAGE_OIDC_ISSUER': 'https://ocis-server:9200',
        'PROXY_OIDC_ISSUER': 'https://ocis-server:9200',
        'STORAGE_HOME_DATA_SERVER_URL': 'http://ocis-server:9155/data',
        'STORAGE_DATAGATEWAY_PUBLIC_URL': 'https://ocis-server:9200/data',
        'STORAGE_USERS_DATA_SERVER_URL': 'http://ocis-server:9158/data',
        'STORAGE_FRONTEND_PUBLIC_URL': 'https://ocis-server:9200',
        'PHOENIX_WEB_CONFIG': '/drone/src/ocis/tests/config/drone/ocis-config.json',
        'KONNECTD_IDENTIFIER_REGISTRATION_CONF': '/drone/src/ocis/tests/config/drone/identifier-registration.yml',
        'KONNECTD_ISS': 'https://ocis-server:9200',
        'KONNECTD_TLS': 'true',
      },
      'commands': [
        'apk add mailcap', # install /etc/mime.types
        'mkdir -p /srv/app/tmp/ocis/owncloud/data/',
        'mkdir -p /srv/app/tmp/ocis/storage/users/',
        'ocis/bin/ocis server'
      ],
      'volumes': [
        {
          'name': 'gopath',
          'path': '/srv/app'
        },
      ]
    },
  ]

def cloneCoreRepos(coreBranch, coreCommit):
  return [
    {
      'name': 'clone-core-repos',
      'image': 'owncloudci/php:7.2',
      'pull': 'always',
      'commands': [
        'git clone -b master --depth=1 https://github.com/owncloud/testing.git /srv/app/tmp/testing',
        'git clone -b %s --single-branch --no-tags https://github.com/owncloud/core.git /srv/app/testrunner' % (coreBranch),
        'cd /srv/app/testrunner',
      ] + ([
        'git checkout %s' % (coreCommit)
      ] if coreCommit != '' else []),
      'volumes': [{
        'name': 'gopath',
        'path': '/srv/app',
      }]
    }
  ]

def redis():
  return [
    {
      'name': 'redis',
      'image': 'webhippie/redis',
      'pull': 'always',
      'environment': {
        'REDIS_DATABASES': 1
      },
    }
  ]

def selenium():
  return [
    {
      'name': 'selenium',
      'image': 'selenium/standalone-chrome-debug:3.141.59-20200326',
      'pull': 'always',
      'volumes': [{
          'name': 'uploads',
          'path': '/uploads'
      }],
    }
  ]

def build():
  return [
    {
      'name': 'build',
      'image': 'webhippie/golang:1.14',
      'pull': 'always',
      'commands': [
        'cd ocis',
        'make build',
      ],
      'volumes': [
        {
          'name': 'gopath',
          'path': '/srv/app',
        },
      ],
    },
  ]<|MERGE_RESOLUTION|>--- conflicted
+++ resolved
@@ -20,11 +20,7 @@
   },
   'uiTests': {
     'phoenixBranch': 'master',
-<<<<<<< HEAD
-    'phoenixCommit': 'a8eb4b1a8410a0c944d153be8703a09d54acb98d',
-=======
     'phoenixCommit': '2fabcb8bf376dbbdff9bb7e787dbee5c334b4a7b',
->>>>>>> fe964755
     'suites': {
       'phoenixWebUI1': [
         'webUICreateFilesFolders',
