package config

import (
	"stash.kopano.io/kc/konnect/bootstrap"
)

// Log defines the available logging configuration.
type Log struct {
	Level  string
	Pretty bool
	Color  bool
}

// Debug defines the available debug configuration.
type Debug struct {
	Addr   string
	Token  string
	Pprof  bool
	Zpages bool
}

// HTTP defines the available http configuration.
type HTTP struct {
	Addr    string
	Root    string
	TLSCert string
	TLSKey  string
	TLS     bool
}

// Ldap defines the available LDAP configuration.
type Ldap struct {
	URI               string
	BindDN            string
	BindPassword      string
	BaseDN            string
	Scope             string
	LoginAttribute    string
	EmailAttribute    string
	NameAttribute     string
	UUIDAttribute     string
	UUIDAttributeType string
	Filter            string
}

// Service defines the available service configuration.
type Service struct {
	Name      string
	Namespace string
	Version   string
}

// Tracing defines the available tracing configuration.
type Tracing struct {
	Enabled   bool
	Type      string
	Endpoint  string
	Collector string
	Service   string
}

// Asset defines the available asset configuration.
type Asset struct {
	Path string
}

// Config combines all available configuration parts.
type Config struct {
	File    string
	Log     Log
	Debug   Debug
	HTTP    HTTP
	Tracing Tracing
	Asset   Asset
	IDP     bootstrap.Config
<<<<<<< HEAD
	Service Service

	C *chan struct{}
=======
	Ldap    Ldap
	Service Service
>>>>>>> dea1fa87
}

// New initializes a new configuration with or without defaults.
func New() *Config {
	return &Config{}
}<|MERGE_RESOLUTION|>--- conflicted
+++ resolved
@@ -73,14 +73,10 @@
 	Tracing Tracing
 	Asset   Asset
 	IDP     bootstrap.Config
-<<<<<<< HEAD
+	Ldap    Ldap
 	Service Service
 
 	C *chan struct{}
-=======
-	Ldap    Ldap
-	Service Service
->>>>>>> dea1fa87
 }
 
 // New initializes a new configuration with or without defaults.
