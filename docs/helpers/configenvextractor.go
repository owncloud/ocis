--- conflicted
+++ resolved
@@ -13,14 +13,9 @@
 )
 
 var targets = map[string]string{
-<<<<<<< HEAD
-	"adoc-generator.go.tmpl":           "output/adoc/adoc-generator.go",
-	"example-config-generator.go.tmpl": "output/exampleconfig/example-config-generator.go",
-	"extractor.go.tmpl":                "output/env/runner.go",
-=======
+	"adoc-generator.go.tmpl":                      "output/adoc/adoc-generator.go",
 	"example-config-generator.go.tmpl":            "output/exampleconfig/example-config-generator.go",
 	"environment-variable-docs-generator.go.tmpl": "output/env/environment-variable-docs-generator.go",
->>>>>>> b847dd6b
 }
 
 func main() {
